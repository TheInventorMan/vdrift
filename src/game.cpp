#include "game.h"
#include "unittest.h"
#include "definitions.h"
#include "joepack.h"
#include "matrix4.h"
#include "config.h"
#include "carwheelposition.h"
#include "numprocessors.h"
#include "parallel_task.h"
#include "performance_testing.h"
#include "widget_label.h"
#include "quickprof.h"
#include "tracksurface.h"
#include "macros.h"

#include <fstream>
using std::ifstream;

#include <string>
using std::string;

#include <map>
using std::map;
using std::pair;

#include <list>
using std::list;

#include <vector>
using std::vector;

#include <iostream>
using std::cout;
using std::endl;

#include <sstream>
using std::stringstream;

#include <algorithm>
using std::sort;
using std::find;

#include <cstdio>

#define _PRINTSIZE_(x) {std::cout << #x << ": " << sizeof(x) << std::endl;}

#define USE_STATIC_OPTIMIZATION_FOR_TRACK

GAME::GAME(std::ostream & info_out, std::ostream & error_out) :
	info_output(info_out),
	error_output(error_out),
	frame(0),
	displayframe(0),
	clocktime(0),
	target_time(0),
	framerate(0.01),
	fps_track(10,0),
	fps_position(0),
	fps_min(0),
	fps_max(0),
	multithreaded(false),
	benchmode(false),
	dumpfps(false),
	active_camera(0),
	pause(false),
	particle_timer(0),
	race_laps(0),
	debugmode(false),
	profilingmode(false),
	renderconfigfile("render.conf.deferred"),
	track(info_out, error_out),
	replay(framerate)
	//sky(graphics, info_out, err_out)
{
	carcontrols_local.first = 0;
}

///start the game with the given arguments
void GAME::Start(list <string> & args)
{
	/*_PRINTSIZE_(graphics);
	_PRINTSIZE_(eventsystem);
	_PRINTSIZE_(sound);
	_PRINTSIZE_(generic_sounds);
	_PRINTSIZE_(settings);
	_PRINTSIZE_(pathmanager);
	_PRINTSIZE_(track);
	_PRINTSIZE_(trackmap);
	_PRINTSIZE_(gui);
	_PRINTSIZE_(rootnode);
	_PRINTSIZE_(collision);
	_PRINTSIZE_(hud);
	_PRINTSIZE_(inputgraph);
	_PRINTSIZE_(loadingscreen);
	_PRINTSIZE_(loadingscreen_node);
	_PRINTSIZE_(timer);
	_PRINTSIZE_(replay);
	_PRINTSIZE_(tire_smoke);
	_PRINTSIZE_(ai);*/

	if (!ParseArguments(args))
	{
		return;
	}

	info_output << "Starting VDrift: " << VERSION << ", Version: " << REVISION << ", O/S: ";
#ifdef _WIN32
	info_output << "Windows" << endl;
#elif defined(__APPLE__)
	info_output << "Apple" << endl;
#else
	info_output << "Unix-like" << endl;
#endif

	InitCoreSubsystems();

	//load loading screen assets
	if (!loadingscreen.Init(
			pathmanager.GetGUITextureDir(settings.GetSkin()),
			graphics.GetW(),
			graphics.GetH(),
			settings.GetTextureSize(),
			textures))
	{
		error_output << "Error loading the loading screen" << endl; //ironic
		return;
	}

	//load controls
	info_output << "Loading car controls from: " << pathmanager.GetCarControlsFile() << endl;
	if (!pathmanager.FileExists(pathmanager.GetCarControlsFile()))
	{
		info_output << "Car control file " << pathmanager.GetCarControlsFile() << " doesn't exist; using defaults" << endl;
		carcontrols_local.second.Load(pathmanager.GetDefaultCarControlsFile(), info_output, error_output);
		carcontrols_local.second.Save(pathmanager.GetCarControlsFile(), info_output, error_output);
	}
	else
	{
		carcontrols_local.second.Load(pathmanager.GetCarControlsFile(), info_output, error_output);
	}

	InitSound(); //if sound initialization fails, that's okay, it'll disable itself

	//load font data
	if (!LoadFonts())
	{
		error_output << "Error loading fonts" << endl;
		return;
	}

	//initialize HUD
	if (!hud.Init(pathmanager.GetGUITextureDir(settings.GetSkin()), settings.GetTextureSize(), textures, fonts["lcd"], fonts["futuresans"], graphics.GetW(), graphics.GetH(), debugmode, error_output))
	{
		error_output << "Error initializing HUD" << endl;
		return;
	}
	hud.Hide();

	//initialise input graph
	if (!inputgraph.Init(pathmanager.GetGUITextureDir(settings.GetSkin()), settings.GetTextureSize(), textures, error_output))
	{
		error_output << "Error initializing input graph" << endl;
		return;
	}
	inputgraph.Hide();

	//initialize GUI
	if (!InitGUI()) return;

	//initialize FPS counter
	{
		float screenhwratio = (float)graphics.GetH()/graphics.GetW();
		float w = 0.06;
		fps_draw.Init(debugnode, fonts["futuresans"], "", 0.5-w*0.5,1.0-0.02, screenhwratio*0.2,0.2);
		fps_draw.SetDrawOrder(debugnode, 150);
	}

	//initialize profiling text
	if (profilingmode)
	{
		float screenhwratio = (float)graphics.GetH()/graphics.GetW();
		profiling_text.Init(debugnode, fonts["futuresans"], "", 0.01, 0.25, screenhwratio*0.2,0.2);
		profiling_text.SetDrawOrder(debugnode, 150);
	}

	//load particle systems
	list <string> smoketexlist;
	string smoketexpath = pathmanager.GetDataPath()+"/"+pathmanager.GetTireSmokeTextureDir();
	pathmanager.GetFileList(smoketexpath, smoketexlist, ".png");
	if (!tire_smoke.Load(
			smoketexlist,
			pathmanager.GetTireSmokeTextureDir(),
			settings.GetTextureSize(),
			settings.GetAnisotropy(),
			textures,
			error_output))
	{
		error_output << "Error loading tire smoke particle system" << endl;
		return;
	}
	tire_smoke.SetParameters(0.125,0.25, 5,14, 0.3,1, 0.5,1, MATHVECTOR<float,3>(0,0,1));

	//initialize force feedback
#ifdef ENABLE_FORCE_FEEDBACK
	forcefeedback.reset(new FORCEFEEDBACK(settings.GetFFDevice(), error_output, info_output));
	ff_update_time = 0;
#endif

	if (benchmode)
	{
		if(!NewGame(true))
		{
			error_output << "Error loading benchmark" << endl;
		}
	}

	DoneStartingUp();

	//begin
	MainLoop();
	End();
}
#if defined(unix) || defined(__unix) || defined(__unix__)
#include <GL/glx.h>
#include <SDL/SDL_syswm.h>
#endif
///initialize the most important, basic subsystems
void GAME::InitCoreSubsystems()
{
	pathmanager.Init(info_output, error_output);
	textures.Init(pathmanager.GetDataPath(), pathmanager.GetSharedDataPath(), error_output);
	models.Init(pathmanager.GetDataPath(), pathmanager.GetSharedDataPath(), error_output);
	sounds.Init(pathmanager.GetDataPath(), pathmanager.GetSharedDataPath(), error_output);
	settings.Load(pathmanager.GetSettingsFile(), error_output);

	if (!LastStartWasSuccessful())
	{
		info_output << "The last VDrift startup was unsuccessful.\nSettings have been set to failsafe defaults.\nYour original VDrift.config file was backed up to VDrift.config.backup" << endl;
		settings.Save(pathmanager.GetSettingsFile()+".backup", error_output);
		settings.SetFailsafeSettings();
	}
	BeginStartingUp();

	graphics.Init(pathmanager.GetShaderPath(), "VDrift - open source racing simulation",
		settings.GetResolutionX(), settings.GetResolutionY(),
		settings.GetBpp(), settings.GetDepthbpp(), settings.GetFullscreen(),
		settings.GetShaders(), settings.GetAntialiasing(), settings.GetShadows(),
		settings.GetShadowDistance(), settings.GetShadowQuality(),
		settings.GetReflections(), pathmanager.GetStaticReflectionMap(),
		pathmanager.GetStaticAmbientMap(),
		settings.GetAnisotropic(), settings.GetTextureSize(),
		settings.GetLighting(), settings.GetBloom(), settings.GetNormalMaps(),
		renderconfigfile,
		info_output, error_output);

	QUATERNION <float> ldir;
	ldir.Rotate(3.141593*0.05,0,1,0);
	ldir.Rotate(-3.141593*0.1,1,0,0);
	graphics.SetSunDirection(ldir);

	eventsystem.Init(info_output);
}

///write the scenegraph to the output drawlist
template <bool clearfirst>
void TraverseScene(SCENENODE & node, GRAPHICS_SDLGL::dynamicdrawlist_type & output)
{
	if (clearfirst)
	{
		output.clear();
	}

	MATRIX4 <float> identity;
	node.Traverse(output, identity);

	//std::cout << output.size() << std::endl;
	//std::cout << node.Nodes() << "," << node.Drawables() << std::endl;
}

bool GAME::InitGUI()
{
	list <string> menufiles;
	string menufolder = pathmanager.GetGUIMenuPath(settings.GetSkin());
	if (!pathmanager.GetFileList(menufolder, menufiles))
	{
		error_output << "Error retreiving contents of folder: " << menufolder << endl;
		return false;
	}
	else
	{
		//remove any pages that have ~ characters
		list <list <string>::iterator> todel;
		for (list <string>::iterator i = menufiles.begin(); i != menufiles.end(); ++i)
		{
			if (i->find("~") != string::npos)
			{
				todel.push_back(i);
			}
		}
		for (list <list <string>::iterator>::iterator i = todel.begin(); i != todel.end(); ++i)
		{
			menufiles.erase(*i);
		}
	}

	std::map<std::string, std::list <std::pair <std::string, std::string> > > valuelists;
	PopulateValueLists(valuelists);

	if (!gui.Load(
			menufiles,
			valuelists,
			pathmanager.GetOptionsFile(),
			pathmanager.GetCarControlsFile(),
			menufolder,
			pathmanager.GetGUILanguageDir(settings.GetSkin()),
			settings.GetLanguage(),
			pathmanager.GetGUITextureDir(settings.GetSkin()),
			pathmanager.GetDataPath(),
			settings.GetTextureSize(),
			(float)graphics.GetH()/graphics.GetW(),
			fonts,
			textures,
			models,
			info_output,
			error_output))
	{
		error_output << "Error loading GUI files" << endl;
		return false;
	}

	std::map<std::string, std::string> optionmap;
	GetOptions(optionmap);
	gui.SyncOptions(true, optionmap, error_output);
<<<<<<< HEAD

=======
>>>>>>> ab09287c
	gui.ActivatePage("Main", 0.5, error_output); //nice, slow fade-in
	if (settings.GetMouseGrab()) eventsystem.SetMouseCursorVisibility(true);

	return true;
}

bool GAME::InitSound()
{
	if (sound.Init(2048, info_output, error_output))
	{
		sound.SetMasterVolume(settings.GetMasterVolume());
		sound.Pause(false);
	}
	else
	{
		error_output << "Sound initialization failed" << endl;
		return false;
	}

	info_output << "Sound initialization successful" << endl;
	return true;
}

bool GAME::ParseArguments(std::list <std::string> & args)
{
	bool continue_game(true);

	map <string, string> arghelp;
	map <string, string> argmap;

	//generate an argument map
	for (list <string>::iterator i = args.begin(); i != args.end(); ++i)
	{
		if ((*i)[0] == '-')
		{
			argmap[*i] = "";
		}

		list <string>::iterator n = i;
		n++;
		if (n != args.end())
		{
			if ((*n)[0] != '-')
				argmap[*i] = *n;
		}
	}

	//check for arguments

	if (argmap.find("-test") != argmap.end())
	{
		Test();
		continue_game = false;
	}
	arghelp["-test"] = "Run unit tests.";

	if (argmap.find("-debug") != argmap.end())
	{
		debugmode = true;
	}
	arghelp["-debug"] = "Display car debugging information.";

	if (!argmap["-cartest"].empty())
	{
		pathmanager.Init(info_output, error_output);
		PERFORMANCE_TESTING perftest;
		perftest.Test(pathmanager.GetCarPath(), argmap["-cartest"], info_output, error_output);
		continue_game = false;
	}
	arghelp["-cartest CAR"] = "Run car performance testing on given CAR.";

	if (!argmap["-profile"].empty())
	{
		pathmanager.SetProfile(argmap["-profile"]);
	}
	arghelp["-profile NAME"] = "Store settings, controls, and records under a separate profile.";

	if (argmap.find("-profiling") != argmap.end() || argmap.find("-benchmark") != argmap.end())
	{
		PROFILER.init(20);
		profilingmode = true;
	}
	arghelp["-profiling"] = "Display game performance data.";

	if (argmap.find("-dumpfps") != argmap.end())
	{
		info_output << "Dumping the frame-rate to log." << endl;
		dumpfps = true;
	}
	arghelp["-dumpfps"] = "Continually dump the framerate to the log.";


	if (!argmap["-resolution"].empty())
	{
		string res(argmap["-resolution"]);
		std::vector <std::string> restoken = Tokenize(res, "x,");
		if (restoken.size() != 2)
		{
			error_output << "Expected resolution to be in the form 640x480" << endl;
			continue_game = false;
		}
		else
		{
			stringstream sx(restoken[0]);
			stringstream sy(restoken[1]);
			int xres, yres;
			sx >> xres;
			sy >> yres;
			settings.SetResolutionX(xres);
			settings.SetResolutionY(yres);
			settings.SetResolutionOverride(true);
		}
	}
	arghelp["-resolution WxH"] = "Use the specified display resolution.";

	#ifndef _WIN32
	int processors = NUMPROCESSORS::GetNumProcessors();
	if (argmap.find("-multithreaded") != argmap.end())
	{
		multithreaded = true;

		if (processors > 1)
		{
			info_output << "Multithreading enabled: " << processors << " processors" << endl;
			//info_output << "Note that multithreading is currently NOT RECOMMENDED for use and is likely to decrease performance significantly." << endl;
		}
		else
		{
			info_output << "Multithreading forced on, but only 1 processor!" << endl;
		}
	}
	else if (continue_game)
	{
		if (processors > 1)
			info_output << "Multi-processor system detected.  Run with -multithreaded argument to enable multithreading (EXPERIMENTAL)." << endl;
	}
	arghelp["-multithreaded"] = "Use multithreading where possible.";
	#endif

	if (argmap.find("-nosound") != argmap.end())
		sound.Disable();
	arghelp["-nosound"] = "Disable all sound.";

	if (argmap.find("-benchmark") != argmap.end())
	{
		info_output << "Entering benchmark mode." << endl;
		benchmode = true;
	}
	arghelp["-benchmark"] = "Run in benchmark mode.";

	arghelp["-render FILE"] = "Load the specified render configuration file instead of the default " + renderconfigfile + ".";
	if (!argmap["-render"].empty())
	{
		renderconfigfile = argmap["-render"];
	}


	arghelp["-help"] = "Display command-line help.";
	if (argmap.find("-help") != argmap.end() || argmap.find("-h") != argmap.end() || argmap.find("--help") != argmap.end() || argmap.find("-?") != argmap.end())
	{
		string helpstr;
		unsigned int longest = 0;
		for (std::map <string,string>::iterator i = arghelp.begin(); i != arghelp.end(); ++i)
			if (i->first.size() > longest)
				longest = i->first.size();
		for (std::map <string,string>::iterator i = arghelp.begin(); i != arghelp.end(); ++i)
		{
			helpstr.append(i->first);
			for (unsigned int n = 0; n < longest+3-i->first.size(); n++)
				helpstr.push_back(' ');
			helpstr.append(i->second + "\n");
		}
		info_output << "Command-line help:\n\n" << helpstr << endl;
		continue_game = false;
	}

	return continue_game;
}

///do any necessary cleanup
void GAME::End()
{
	if (benchmode)
	{
		float mean_fps = displayframe / clocktime;
		info_output << "Elapsed time: " << clocktime << " seconds\n";
		info_output << "Average frame-rate: " << mean_fps << " frames per second\n";
		info_output << "Min / Max frame-rate: " << fps_min << " / " << fps_max << " frames per second" << endl;
	}

	if (profilingmode)
		info_output << "Profiling summary:\n" << PROFILER.getSummary(quickprof::PERCENT) << endl;

	info_output << "Shutting down..." << endl;

	LeaveGame();

	if (sound.Enabled())
		sound.Pause(true); //stop the sound thread

	settings.Save(pathmanager.GetSettingsFile(), error_output); //save settings first incase later deinits cause crashes

	graphics.Deinit();
}

void GAME::Test()
{
	QT_RUN_TESTS;

	info_output << endl;
}

void GAME::BeginDraw()
{
	PROFILER.beginBlock("render");
	//send scene information to the graphics subsystem
	if (active_camera)
	{
		MATHVECTOR <float, 3> reflection_sample_location = active_camera->GetPosition();
		if (carcontrols_local.first)
			reflection_sample_location = carcontrols_local.first->GetCenterOfMassPosition();

		QUATERNION <float> camlook;
		camlook.Rotate(3.141593*0.5,1,0,0);
		camlook.Rotate(-3.141593*0.5,0,0,1);
		QUATERNION <float> camorient = -(active_camera->GetOrientation()*camlook);
		graphics.SetupScene(settings.GetFOV(), settings.GetViewDistance(), active_camera->GetPosition(), camorient, reflection_sample_location);
	}
	else
		graphics.SetupScene(settings.GetFOV(), settings.GetViewDistance(), MATHVECTOR <float, 3> (), QUATERNION <float> (), MATHVECTOR <float, 3> ());

	graphics.SetContrast(settings.GetContrast());
	graphics.BeginScene(error_output);
	PROFILER.endBlock("render");

	PROFILER.beginBlock("scenegraph");

	TraverseScene<true>(debugnode, graphics.GetDynamicDrawlist());
	TraverseScene<false>(gui.GetNode(), graphics.GetDynamicDrawlist());
	TraverseScene<false>(track.GetRacinglineNode(), graphics.GetDynamicDrawlist());
	#ifndef USE_STATIC_OPTIMIZATION_FOR_TRACK
	TraverseScene<false>(track.GetTrackNode(), graphics.GetDynamicDrawlist());
	#endif
	TraverseScene<false>(hud.GetNode(), graphics.GetDynamicDrawlist());
	TraverseScene<false>(trackmap.GetNode(), graphics.GetDynamicDrawlist());
	TraverseScene<false>(inputgraph.GetNode(), graphics.GetDynamicDrawlist());
	TraverseScene<false>(tire_smoke.GetNode(), graphics.GetDynamicDrawlist());
	for (list <CAR>::iterator i = cars.begin(); i != cars.end(); ++i)
	{
		TraverseScene<false>(i->GetNode(), graphics.GetDynamicDrawlist());
	}

	//gui.GetNode().DebugPrint(info_output);
	PROFILER.endBlock("scenegraph");
	PROFILER.beginBlock("render");
	graphics.DrawScene(error_output);
	PROFILER.endBlock("render");
}

void GAME::FinishDraw()
{
	PROFILER.beginBlock("render");
	graphics.EndScene(error_output);
	PROFILER.endBlock("render");
}

///the main game loop
void GAME::MainLoop()
{
	while (!eventsystem.GetQuit() && (!benchmode || replay.GetPlaying()))
	{
		CalculateFPS();

		clocktime += eventsystem.Get_dt();

		eventsystem.BeginFrame();

		Tick(eventsystem.Get_dt()); //do CPU intensive stuff in parallel with the GPU

		gui.Update(eventsystem.Get_dt());

		FinishDraw(); //sync CPU and GPU (flip the page)
		BeginDraw();

		eventsystem.EndFrame();

		PROFILER.endCycle();

		displayframe++;
	}
}

///deltat is in seconds
void GAME::Tick(float deltat)
{
	const float minfps = 10.0f; //this is the minimum fps the game will run at before it starts slowing down time
	const unsigned int maxticks = (int) (1.0f / (minfps * framerate)); //slow the game down if we can't process fast enough
	const float maxtime = 1.0/minfps; //slow the game down if we can't process fast enough
	unsigned int curticks = 0;

	//throw away wall clock time if necessary to keep the framerate above the minimum
	if (deltat > maxtime)
		deltat = maxtime;

	target_time += deltat;

	//increment game logic by however many tick periods have passed since the last GAME::Tick
	while (target_time - TickPeriod()*frame > TickPeriod() && curticks < maxticks)
	{
		frame++;

		AdvanceGameLogic();

		curticks++;
	}

	if (dumpfps && curticks > 0 && frame % 100 == 0)
		info_output << "Current FPS: " << eventsystem.GetFPS() << endl;
}

///increment game logic by one frame
void GAME::AdvanceGameLogic()
{
	//PROFILER.beginBlock("input-processing");

	eventsystem.ProcessEvents();

	ProcessGUIInputs();

	ProcessGameInputs();

	//PROFILER.endBlock("input-processing");

	if (track.Loaded())
	{
		if (pause && carcontrols_local.first)
		{
			sound.Pause(true);
			//cout << "Paused" << endl;

			//this next line is required so that the game will see the unpause key
			carcontrols_local.second.ProcessInput(
				settings.GetJoyType(),
				eventsystem,
				carcontrols_local.first->GetLastSteer(),
				TickPeriod(),
				settings.GetJoy200(),
				carcontrols_local.first->GetSpeed(),
				settings.GetSpeedSensitivity(),
				graphics.GetW(),
				graphics.GetH(),
				settings.GetButtonRamp(),
				settings.GetHGateShifter());
		}
		else
		{
			//cout << "Not paused" << endl;
			if (gui.Active()) //keep the game paused when the gui is up
			{
				if (sound.Enabled())
					sound.Pause(true); //stop sounds when the gui is up
			}
			else
			{
				if (sound.Enabled())
					sound.Pause(false);

				PROFILER.beginBlock("ai");
				ai.Visualize();
				ai.update(TickPeriod(), &track, cars);
				PROFILER.endBlock("ai");

				PROFILER.beginBlock("physics");
				collision.Update(TickPeriod());
				PROFILER.endBlock("physics");

				PROFILER.beginBlock("car-update");
				for (list <CAR>::iterator i = cars.begin(); i != cars.end(); ++i)
				{
					UpdateCar(*i, TickPeriod());
				}
				PROFILER.endBlock("car-update");

				PROFILER.beginBlock("data");
				UpdateDataManager(TickPeriod());
				PROFILER.endBlock("data");

				//PROFILER.beginBlock("timer");
				UpdateTimer();
				//PROFILER.endBlock("timer");

				//PROFILER.beginBlock("particles");
				UpdateParticleSystems(TickPeriod());
				//PROFILER.endBlock("particles");

                driverfeedback.Update(eventsystem.Get_dt());

			}
		}
	}

	//PROFILER.beginBlock("trackmap-update");
	UpdateTrackMap();
	//PROFILER.endBlock("trackmap-update");

	if (sound.Enabled())
	{
		if (active_camera)
			sound.SetListener(active_camera->GetPosition(), -active_camera->GetOrientation(), MATHVECTOR <float, 3>());
		else
			sound.SetListener(MATHVECTOR <float, 3> (), QUATERNION <float> (), MATHVECTOR <float, 3>());
	}

	//PROFILER.beginBlock("force-feedback");
	UpdateForceFeedback(TickPeriod());
	//PROFILER.endBlock("force-feedback");
}

///process inputs used only for higher level game functions
void GAME::ProcessGameInputs()
{
	if (carcontrols_local.first)
	{
		if (carcontrols_local.second.GetInput(CARINPUT::SCREENSHOT) == 1.0)
		{
			//determine filename
			string shotfile;
			for (int i = 1; i < 999; i++)
			{
				stringstream s;
				s << pathmanager.GetScreenshotPath() << "/shot";
				s.width(3);
				s.fill('0');
				s << i << ".bmp";
				if (!pathmanager.FileExists(s.str()))
				{
					shotfile = s.str();
					break;
				}
			}
			if (!shotfile.empty())
			{
				info_output << "Capturing screenshot to " << shotfile << endl;
				graphics.Screenshot(shotfile);
			}
			else
				error_output << "Couldn't find a file to which to save the captured screenshot" << endl;
		}

		if (carcontrols_local.second.GetInput(CARINPUT::PAUSE) == 1.0)
		{
			//cout << "Pause input; changing " << pause << " to " << !pause << endl;
			pause = !pause;
		}

		if (carcontrols_local.second.GetInput(CARINPUT::RELOAD_SHADERS) == 1.0)
		{
			info_output << "Reloading shaders" << endl;
			if (!graphics.ReloadShaders(pathmanager.GetShaderPath(), info_output, error_output))
			{
				error_output << "Error reloading shaders" << endl;
			}
		}
	}
}

void GAME::UpdateTimer()
{
	//check for cars doing a lap
	for (list <CAR>::iterator i = cars.begin(); i != cars.end(); ++i)
	{
	    int carid = cartimerids[&(*i)];

		bool advance = false;
		int nextsector = 0;
		if (track.GetSectors() > 0)
		{
			nextsector = (i->GetSector() + 1) % track.GetSectors();
			//cout << "next " << nextsector << ", cur " << i->GetSector() << ", track " << track.GetSectors() << endl;
			for (int p = 0; p < 4; p++)
			{
				if (i->GetCurPatch(p) == track.GetLapSequence(nextsector))
				{
					advance = true;
					//cout << "Drove over new sector " << nextsector << " patch " << i->GetCurPatch(p) << endl;
					//cout << p << ". " << i->GetCurPatch(p) << ", " << track.GetLapSequence(nextsector) << endl;
				}
				//else cout << p << ". " << i->GetCurPatch(p) << ", " << track.GetLapSequence(nextsector) << endl;
			}
		}

		if (advance)
		{
		    // only count it if the car's current sector isn't -1
		    // which is the default value when the car is loaded
		    //bool lap_counts = ;
			timer.Lap(carid, i->GetSector(), nextsector, (i->GetSector() >= 0));
			i->SetSector(nextsector);
			if (i->GetSector() == 0)
			{
                std::string finishedlap = "crossed finish line";
                driverfeedback.SetNewFeedback(finishedlap);
			}
		}

		//update how far the car is on the track
		const BEZIER * curpatch = i->GetCurPatch(0); //find the patch under the front left wheel
		if (!curpatch)
            curpatch = i->GetCurPatch(1); //try the other wheel
        if (curpatch) //only update if car is on track
        {
            MATHVECTOR <float, 3> pos = i->GetCenterOfMassPosition();
            MATHVECTOR <float, 3> back_left, back_right, front_left;

            if (!track.IsReversed())
            {
                back_left = MATHVECTOR <float, 3> (curpatch->GetBL()[2], curpatch->GetBL()[0], curpatch->GetBL()[1]);
                back_right = MATHVECTOR <float, 3> (curpatch->GetBR()[2], curpatch->GetBR()[0], curpatch->GetBR()[1]);
                front_left = MATHVECTOR <float, 3> (curpatch->GetFL()[2], curpatch->GetFL()[0], curpatch->GetFL()[1]);
            }
            else
            {
                back_left = MATHVECTOR <float, 3> (curpatch->GetFL()[2], curpatch->GetFL()[0], curpatch->GetFL()[1]);
                back_right = MATHVECTOR <float, 3> (curpatch->GetFR()[2], curpatch->GetFR()[0], curpatch->GetFR()[1]);
                front_left = MATHVECTOR <float, 3> (curpatch->GetBL()[2], curpatch->GetBL()[0], curpatch->GetBL()[1]);
            }

            //float dist_from_back = (back_left - back_right).perp_distance (back_left, pos);

            MATHVECTOR <float, 3> forwardvec = front_left - back_left;
            MATHVECTOR <float, 3> relative_pos = pos - back_left;
            float dist_from_back = 0;

			if (forwardvec.Magnitude() > 0.0001)
				dist_from_back = relative_pos.dot(forwardvec.Normalize());

			timer.UpdateDistance(carid, curpatch->GetDistFromStart() + dist_from_back);
			//std::cout << curpatch->GetDistFromStart() << ", " << dist_from_back << std::endl;
			//std::cout << curpatch->GetDistFromStart() + dist_from_back << std::endl;
		}

		/*info_output << "sector=" << i->GetSector() << ", next=" << track.GetLapSequence(nextsector) << ", ";
		for (int w = 0; w < 4; w++)
		{
			info_output << w << "=" << i->GetCurPatch(w) << ", ";
		}
		info_output << std::endl;*/
	}

	timer.Tick(TickPeriod());
	//timer.DebugPrint(info_output);
}

void GAME::UpdateTrackMap()
{
	list <pair<MATHVECTOR <float, 3>, bool> > carpositions;
	for (list <CAR>::iterator i = cars.begin(); i != cars.end(); ++i)
	{
		bool playercar = (carcontrols_local.first == &(*i));
		carpositions.push_back(pair<MATHVECTOR <float, 3>, bool> (i->GetCenterOfMassPosition(), playercar));
	}

	trackmap.Update(settings.GetTrackmap(), carpositions);
}

///check eventsystem state and make updates to the GUI
void GAME::ProcessGUIInputs()
{
	//handle the ESCAPE key with dedicated logic
	if (eventsystem.GetKeyState(SDLK_ESCAPE).just_down)
	{
		if (gui.Active() && gui.GetActivePageName() == "AssignControl")
		{
			if (controlgrab_page.empty())
				gui.ActivatePage("Main", 0.25, error_output); //uh, dunno what to do so go to the main menu
			else
				gui.ActivatePage(controlgrab_page, 0.25, error_output);
			if (settings.GetMouseGrab()) eventsystem.SetMouseCursorVisibility(true);
			gui.SetControlsNeedLoading(false);
		}
		else
		{
			if (track.Loaded())
			{
				if (gui.Active())
				{
					gui.DeactivateAll();
					if (settings.GetMouseGrab()) eventsystem.SetMouseCursorVisibility(false);
				}
				else
				{
					gui.ActivatePage("InGameMenu", 0.25, error_output);
					if (settings.GetMouseGrab()) eventsystem.SetMouseCursorVisibility(true);
				}
			}
		}
	}

	list <string> gui_actions;

	//handle inputs when we're waiting to assign a control
	if (gui.Active() && gui.GetActivePageName() == "AssignControl")
	{
		bool have_a_control_input = false;

		//check for key inputs
		std::map <SDLKey, TOGGLE> & keymap = eventsystem.GetKeyMap();
		for (std::map <SDLKey, TOGGLE>::iterator i = keymap.begin(); i != keymap.end() && !have_a_control_input; ++i)
		{
			if (i->second.GetImpulseRising())
			{
				have_a_control_input = true;

				carcontrols_local.second.AddInputKey(controlgrab_input, controlgrab_analog,
					controlgrab_only_one, i->first, error_output);

				//info_output << "Adding new key input for " << controlgrab_input << endl;
			}
		}

		//check for joystick inputs
		for (int j = 0; j < eventsystem.GetNumJoysticks() && !have_a_control_input; j++)
		{
			//check for joystick buttons
			for (int i = 0; i < eventsystem.GetNumButtons(j) && !have_a_control_input; i++)
			{
				if (eventsystem.GetJoyButton(j, i).GetImpulseRising())
				{
					have_a_control_input = true;

					carcontrols_local.second.AddInputJoyButton(controlgrab_input, controlgrab_analog,
							controlgrab_only_one, j, i, error_output);
				}
			}

			//check for joystick axes
			//if (settings.GetJoystickCalibrated()) //only allow joystick inputs if the joystick is calibrated //commented out because the axis detection code is smarter and only looks for deltas
			{
				for (int i = 0; i < eventsystem.GetNumAxes(j) && !have_a_control_input; i++)
				{
					//std::cout << "joy " << j << " axis " << i << ": " << eventsystem.GetJoyAxis(j, i) << endl;

					assert(j < (int)controlgrab_joystick_state.size());
					assert(i < controlgrab_joystick_state[j].GetNumAxes());

					if (eventsystem.GetJoyAxis(j, i) - controlgrab_joystick_state[j].GetAxis(i) > 0.4 && !have_a_control_input)
					{
						have_a_control_input = true;

						carcontrols_local.second.AddInputJoyAxis(controlgrab_input, controlgrab_analog,
								controlgrab_only_one, j, i, "positive", error_output);
					}

					if (eventsystem.GetJoyAxis(j, i) - controlgrab_joystick_state[j].GetAxis(i) < -0.4 && !have_a_control_input)
					{
						have_a_control_input = true;

						carcontrols_local.second.AddInputJoyAxis(controlgrab_input, controlgrab_analog,
								controlgrab_only_one, j, i, "negative", error_output);
					}
				}
			}
		}

		//check for mouse button inputs
		for (int i = 1; i <= 3 && !have_a_control_input; i++)
		{
			//std::cout << "mouse button " << i << ": " << eventsystem.GetMouseButtonState(i).down << std::endl;

			if (eventsystem.GetMouseButtonState(i).just_down)
			{
				have_a_control_input = true;

				carcontrols_local.second.AddInputMouseButton(controlgrab_input, controlgrab_analog,
					controlgrab_only_one, i, error_output);
			}
		}

		//check for mouse motion inputs
		if (!have_a_control_input)
		{
			MATHVECTOR <float, 2> orig;
			orig.Set(controlgrab_mouse_coords.first, controlgrab_mouse_coords.second);
			MATHVECTOR <float, 2> cur;
			cur.Set(eventsystem.GetMousePosition()[0],eventsystem.GetMousePosition()[1]);
			MATHVECTOR <float, 2> diff;
			diff = cur - orig;

			int threshold = 200;

			std::string motion;

			if (diff[0] < -threshold)
				motion = "left";
			else if (diff[0] > threshold)
				motion = "right";
			else if (diff[1] < -threshold)
				motion = "up";
			else if (diff[1] > threshold)
				motion = "down";

			if (!motion.empty())
			{
				have_a_control_input = true;

				carcontrols_local.second.AddInputMouseMotion(controlgrab_input, controlgrab_analog,
						controlgrab_only_one, motion, error_output);
			}
		}

		if (have_a_control_input)
			RedisplayControlPage();
	}
	else
	{
		if (gui.Active())
		{
			//send input to the gui and get output into the gui_actions list
			gui_actions = gui.ProcessInput(eventsystem.GetKeyState(SDLK_UP).just_down, eventsystem.GetKeyState(SDLK_DOWN).just_down,
					eventsystem.GetMousePosition()[0]/(float)graphics.GetW(), eventsystem.GetMousePosition()[1]/(float)graphics.GetH(),
							eventsystem.GetMouseButtonState(1).down, eventsystem.GetMouseButtonState(1).just_up, (float)graphics.GetH()/graphics.GetW(), error_output);
		}
	}

	if (gui.Active())
	{
		//if the user did something that requires loading or saving options, do a sync
		bool neededsync = false;
		if (gui.OptionsNeedSync())
		{
			std::map<std::string, std::string> optionmap;
			GetOptions(optionmap);
			gui.SyncOptions(false, optionmap, error_output);
			SetOptions(optionmap);
			neededsync = true;
		}

		if (gui.ControlsNeedLoading())
		{
			carcontrols_local.second.Load(pathmanager.GetCarControlsFile(), info_output, error_output);
			//std::cout << "Control files are being loaded: " << gui.GetActivePageName() << ", " << gui.GetLastPageName() << std::endl;
			if (!gui.GetLastPageName().empty())
			{
				LoadControlsIntoGUIPage(gui.GetLastPageName());
			}
		}

		//process gui actions
		for (list <string>::iterator i = gui_actions.begin(); i != gui_actions.end(); ++i)
		{
			ProcessGUIAction(*i);
		}

		if (neededsync &&
			gui.GetActivePageName() != "AssignControl" &&
			gui.GetActivePageName() != "EditButtonControl" &&
			gui.GetLastPageName() != "EditButtonControl" &&
			gui.GetActivePageName() != "EditAnalogControl" &&
			gui.GetLastPageName() != "EditAnalogControl")
		{
			//write out controls
			carcontrols_local.second.Save(pathmanager.GetCarControlsFile(), info_output, error_output);
			//std::cout << "Control files are being saved: " << gui.GetActivePageName() << ", " << gui.GetLastPageName() << std::endl;
		}
	}
}

void GAME::RedisplayControlPage()
{
	if (controlgrab_page.empty())
	{
		gui.ActivatePage("Main", 0.25, error_output); //uh, dunno what to do so go to the main menu
	}
	else
	{
		gui.ActivatePage(controlgrab_page, 0.25, error_output);
		LoadControlsIntoGUIPage(controlgrab_page);
	}
	gui.SetControlsNeedLoading(false);
	if (settings.GetMouseGrab()) eventsystem.SetMouseCursorVisibility(true);
}

void GAME::LoadControlsIntoGUIPage(const std::string & pagename)
{
	CONFIG controlfile;
	std::map<std::string, std::list <std::pair <std::string, std::string> > > valuelists;
	PopulateValueLists(valuelists);
	carcontrols_local.second.Save(controlfile, info_output, error_output);
<<<<<<< HEAD

	bool loaded = gui.GetPage(pagename).Load(
		pathmanager.GetGUIMenuPath(settings.GetSkin())+"/"+pagename,
		pathmanager.GetGUITextureDir(settings.GetSkin()),
		pathmanager.GetDataPath(),
		settings.GetTextureSize(),
		(float)graphics.GetH()/graphics.GetW(),
		controlfile,
		fonts,
		gui.GetOptionMap(),
		gui.GetPageNode(pagename),
		textures,
		models,
		error_output,
		true);

	assert(loaded);
=======
	gui.UpdateControls(pagename, controlfile);
>>>>>>> ab09287c
}

///process the action string from the GUI
void GAME::ProcessGUIAction(const std::string & action)
{
	if (action == "Quit")
	{
		info_output << "Got quit message from GUI.  Shutting down..." << endl;
		eventsystem.Quit();
	}
	else if (action == "StartPracticeGame")
	{
		if (!NewGame())
		{
			LeaveGame();
		}
	}
	else if (action.substr(0,14) == "controlgrabadd")
	{
		controlgrab_page = gui.GetActivePageName();
		string setting = action.substr(19);
		controlgrab_input = setting;
		controlgrab_analog = (action.substr(15,1) == "y");
		controlgrab_only_one = (action.substr(17,1) == "y");

		//info_output << "Controlgrab action: " << action << ", " << action.substr(12,1) << ", " << action.substr(14,1) << endl;
		controlgrab_mouse_coords = std::pair <int,int> (eventsystem.GetMousePosition()[0],eventsystem.GetMousePosition()[1]);
		controlgrab_joystick_state = eventsystem.GetJoysticks();
		gui.ActivatePage("AssignControl", 0.25, error_output); //nice, slow fade-in
		gui.SetControlsNeedLoading(false);
	}
	else if (action.substr(0,15) == "controlgrabedit")
	{
		//determine edit parameters
		controlgrab_page = gui.GetActivePageName();
		string controlstr = action.substr(16);
		//info_output << "Controledit action: " << controlstr << endl;
		stringstream controlstream(controlstr);
		controlgrab_editcontrol.ReadFrom(controlstream);
		assert(action.find('\n') != string::npos);
		controlgrab_input = action.substr(action.find('\n')+1);
		assert(!controlgrab_input.empty());
		//info_output << "Controledit input: " << controlgrab_input << endl;

		std::map<std::string, GUIOPTION> tempoptionmap;

		//determine which edit page to show
		bool analog = false;
		if (controlgrab_editcontrol.type == CARCONTROLMAP_LOCAL::CONTROL::JOY &&
			controlgrab_editcontrol.joytype == CARCONTROLMAP_LOCAL::CONTROL::JOYAXIS)
			analog = true;
		if (controlgrab_editcontrol.type == CARCONTROLMAP_LOCAL::CONTROL::MOUSE &&
			controlgrab_editcontrol.mousetype == CARCONTROLMAP_LOCAL::CONTROL::MOUSEMOTION)
			analog = true;

		//display the page and load up the gui state
		if (!analog)
		{
			gui.ActivatePage("EditButtonControl", 0.25, error_output);
			tempoptionmap["controledit.button.held_once"].SetCurrentValue(controlgrab_editcontrol.onetime?"true":"false");

			if (controlgrab_editcontrol.type == CARCONTROLMAP_LOCAL::CONTROL::KEY)
				tempoptionmap["controledit.button.up_down"].SetCurrentValue(controlgrab_editcontrol.keypushdown?"true":"false");
			else if (controlgrab_editcontrol.type == CARCONTROLMAP_LOCAL::CONTROL::JOY)
				tempoptionmap["controledit.button.up_down"].SetCurrentValue(controlgrab_editcontrol.joypushdown?"true":"false");
			else if (controlgrab_editcontrol.type == CARCONTROLMAP_LOCAL::CONTROL::MOUSE)
				tempoptionmap["controledit.button.up_down"].SetCurrentValue(controlgrab_editcontrol.mouse_push_down?"true":"false");
			else
				assert(0);
		}
		else
		{
			gui.ActivatePage("EditAnalogControl", 0.25, error_output);

			string deadzone, exponent, gain;
			{
				stringstream tempstr;
				tempstr << controlgrab_editcontrol.deadzone;
				//cout << "Deadzone: " << controlgrab_editcontrol.deadzone << std::endl;
				deadzone = tempstr.str();
			}
			{
				stringstream tempstr;
				tempstr << controlgrab_editcontrol.exponent;
				exponent = tempstr.str();
			}
			{
				stringstream tempstr;
				tempstr << controlgrab_editcontrol.gain;
				gain = tempstr.str();
			}
			tempoptionmap["controledit.analog.deadzone"].SetCurrentValue(deadzone);
			tempoptionmap["controledit.analog.exponent"].SetCurrentValue(exponent);
			tempoptionmap["controledit.analog.gain"].SetCurrentValue(gain);
		}
		//std::cout << "Updating options..." << endl;
		gui.GetPage(gui.GetActivePageName()).UpdateOptions(gui.GetPageNode(gui.GetActivePageName()), false, tempoptionmap, error_output);
		//std::cout << "Done updating options." << endl;
		gui.SetControlsNeedLoading(false);
	}
	else if (action == "ButtonControlOK" || action == "AnalogControlOK")
	{
		std::map<std::string, GUIOPTION> tempoptionmap;

		if (action == "ButtonControlOK")
		{
			//get current GUI state
			tempoptionmap["controledit.button.held_once"].SetCurrentValue(controlgrab_editcontrol.onetime?"true":"false");
			tempoptionmap["controledit.button.up_down"].SetCurrentValue(controlgrab_editcontrol.keypushdown?"true":"false");
			gui.GetPage(gui.GetActivePageName()).UpdateOptions(gui.GetPageNode(gui.GetActivePageName()), true, tempoptionmap, error_output);

			//save GUI state to our control
			if (tempoptionmap["controledit.button.held_once"].GetCurrentDisplayValue() == "true")
				controlgrab_editcontrol.onetime = true;
			else
				controlgrab_editcontrol.onetime = false;

			bool down = false;
			if (tempoptionmap["controledit.button.up_down"].GetCurrentDisplayValue() == "true")
				down = true;

			controlgrab_editcontrol.joypushdown = down;
			controlgrab_editcontrol.keypushdown = down;
			controlgrab_editcontrol.mouse_push_down = down;
		}
		else //analog control
		{
			//get current GUI state
			tempoptionmap["controledit.analog.deadzone"].SetCurrentValue("0");
			tempoptionmap["controledit.analog.exponent"].SetCurrentValue("1");
			tempoptionmap["controledit.analog.gain"].SetCurrentValue("1");
			gui.GetPage(gui.GetActivePageName()).UpdateOptions(gui.GetPageNode(gui.GetActivePageName()), true, tempoptionmap, error_output);

			//save GUI state to our control
			{
				stringstream tempstr(tempoptionmap["controledit.analog.deadzone"].GetCurrentDisplayValue());
				tempstr >> controlgrab_editcontrol.deadzone;
				//std::cout << controlgrab_editcontrol.deadzone << endl;
			}
			{
				stringstream tempstr(tempoptionmap["controledit.analog.exponent"].GetCurrentDisplayValue());
				tempstr >> controlgrab_editcontrol.exponent;
			}
			{
				stringstream tempstr(tempoptionmap["controledit.analog.gain"].GetCurrentDisplayValue());
				tempstr >> controlgrab_editcontrol.gain;
			}
		}

		//send our control update to the control maintainer
		carcontrols_local.second.UpdateControl(controlgrab_editcontrol, controlgrab_input, error_output);

		//go back to the previous page
		if (controlgrab_page.empty())
		{
			gui.ActivatePage("Main", 0.25, error_output); //uh, dunno what to do so go to the main menu
		}
		else
		{
			gui.ActivatePage(controlgrab_page, 0.25, error_output);
			LoadControlsIntoGUIPage(controlgrab_page);
		}
		gui.SetControlsNeedLoading(false);
	}
	else if (action == "ButtonControlCancel" || action == "AnalogControlCancel")
	{
		if (controlgrab_page.empty())
		{
			gui.ActivatePage("Main", 0.25, error_output); //uh, dunno what to do so go to the main menu
		}
		else
		{
			gui.ActivatePage(controlgrab_page, 0.25, error_output);
			LoadControlsIntoGUIPage(controlgrab_page);
		}
		gui.SetControlsNeedLoading(false);
	}
	else if (action == "ButtonControlDelete" || action == "AnalogControlDelete")
	{
		carcontrols_local.second.DeleteControl(controlgrab_editcontrol, controlgrab_input, error_output);
		if (controlgrab_page.empty())
		{
			gui.ActivatePage("Main", 0.25, error_output); //uh, dunno what to do so go to the main menu
		}
		else
		{
			gui.ActivatePage(controlgrab_page, 0.25, error_output);
			LoadControlsIntoGUIPage(controlgrab_page);
		}
		gui.SetControlsNeedLoading(false);
	}
	else if (action == "ReturnToGame")
	{
		if (gui.Active())
		{
			gui.DeactivateAll();
			if (settings.GetMouseGrab()) eventsystem.SetMouseCursorVisibility(false);
		}
	}
	else if (action == "LeaveGame")
	{
		LeaveGame();
		gui.ActivatePage("Main", 0.25, error_output);
	}
	else if (action == "StartReplay")
	{
		if (settings.GetSelectedReplay() != 0 && !NewGame(true))
		{
			gui.ActivatePage("ReplayStartError", 0.25, error_output);
		}
		//cout << settings.GetSelectedReplay() << endl;
	}
	else if (action == "PlayerCarChange") //this means the player clicked the GUI to change their car
	{
		std::list <std::pair <std::string, std::string> > carpaintlist;
		PopulateCarPaintList(settings.GetSelectedCar(), carpaintlist);
		gui.ReplaceOptionValues("game.player_paint", carpaintlist, error_output);
	}
	else if (action == "OpponentCarChange") //this means the player clicked the GUI to change the opponent car
	{
		std::list <std::pair <std::string, std::string> > carpaintlist;
		PopulateCarPaintList(settings.GetOpponentCar(), carpaintlist);
		gui.ReplaceOptionValues("game.opponent_paint", carpaintlist, error_output);
	}
	else if (action == "AddOpponent")
	{
		if (opponents.size() == 3)
		{
			opponents.clear();
			opponents_paint.clear();
			opponents_color.clear();
		}

		opponents.push_back(settings.GetOpponentCar());
		opponents_paint.push_back(settings.GetOpponentCarPaint());
		MATHVECTOR <float, 3> color(0);
		settings.GetOpponentColor(color[0], color[1], color[2]);
		opponents_color.push_back(color);

		std::string opponentstr = "Opponents: ";
		for (std::vector<std::string>::iterator i = opponents.begin(); i != opponents.end(); ++i)
		{
			if (i != opponents.begin())
			{
				opponentstr += ", ";
			}
			opponentstr += *i;
		}
		SCENENODE & pagenode = gui.GetPageNode("SingleRace");
		gui.GetPage("SingleRace").GetLabel("OpponentsLabel").get().SetText(pagenode, opponentstr);
	}
	else if (action == "RestartGame")
	{
		bool play_replay = false;
		bool add_opponents = !opponents.empty();
		if (!NewGame(play_replay, add_opponents, race_laps))
		{
			LeaveGame();
		}
	}
	else if (action == "StartRace")
	{
		//handle a single race
		if (opponents.empty())
		{
			gui.ActivatePage("NoOpponentsError", 0.25, error_output);
		}
		else
		{
			bool play_replay = false;
			bool add_opponents = true;
			int num_laps = settings.GetNumberOfLaps();
			if (!NewGame(play_replay, add_opponents, num_laps))
			{
				LeaveGame();
			}
		}
	}
	else
	{
		error_output << "Unhandled GUI event: " << action << endl;
	}
}

///send inputs to the car, check for collisions, and so on
void GAME::UpdateCar(CAR & car, double dt)
{
	car.Update(dt);
	UpdateCarInputs(car);
	AddTireSmokeParticles(dt, car);
	UpdateDriftScore(car, dt);
}

void GAME::UpdateCarInputs(CAR & car)
{
    std::vector <float> carinputs(CARINPUT::INVALID, 0.0f);

    if (carcontrols_local.first == &car)
	{
	    if (replay.GetPlaying())
	    {
            const std::vector <float> & inputarray = replay.PlayFrame(car);
            assert(inputarray.size() <= carinputs.size());
            for (unsigned int i = 0; i < inputarray.size(); i++)
			{
				carinputs[i] = inputarray[i];
			}
		}
		else
		{
			//carinputs = carcontrols_local.second.GetInputs();
			carinputs = carcontrols_local.second.ProcessInput(
					settings.GetJoyType(),
					eventsystem,
					car.GetLastSteer(),
					TickPeriod(),
					settings.GetJoy200(),
					car.GetSpeed(),
					settings.GetSpeedSensitivity(),
					graphics.GetW(),
					graphics.GetH(),
					settings.GetButtonRamp(),
					settings.GetHGateShifter());
		}
	}
	else
	{
		carinputs = ai.GetInputs(&car);
		assert(carinputs.size() == CARINPUT::INVALID);
	}

	//force brake and clutch during staging and once the race is over
	if (timer.Staging() || ((int)timer.GetCurrentLap(cartimerids[&car]) > race_laps && race_laps > 0))
	{
        carinputs[CARINPUT::BRAKE] = 1.0;
	}

	car.HandleInputs(carinputs, TickPeriod());

	if (carcontrols_local.first == &car)
	{
		if (replay.GetRecording())
			replay.RecordFrame(carinputs, car);

        inputgraph.Update(carinputs);

		if (replay.GetPlaying())
		{
			//this next line allows game inputs to be processed
			carcontrols_local.second.ProcessInput(
				settings.GetJoyType(),
				eventsystem,
				car.GetLastSteer(),
				TickPeriod(),
				settings.GetJoy200(),
				car.GetSpeed(),
				settings.GetSpeedSensitivity(),
				graphics.GetW(),
				graphics.GetH(),
				settings.GetButtonRamp(),
				settings.GetHGateShifter());
		}

		stringstream debug_info1, debug_info2, debug_info3, debug_info4;
		if (debugmode)
		{
			car.DebugPrint(debug_info1, true, false, false, false);
			car.DebugPrint(debug_info2, false, true, false, false);
			car.DebugPrint(debug_info3, false, false, true, false);
			car.DebugPrint(debug_info4, false, false, false, true);
		}
		std::pair <int, int> curplace = timer.GetPlayerPlace();
		hud.Update(fonts["lcd"], fonts["futuresans"], timer.GetPlayerTime(), timer.GetLastLap(),
			timer.GetBestLap(), timer.GetStagingTimeLeft(),
			timer.GetPlayerCurrentLap(), race_laps, curplace.first, curplace.second,
			car.GetClutch(), car.GetGear(), car.GetEngineRPM(),
			car.GetEngineRedline(), car.GetEngineRPMLimit(), car.GetSpeedometer(),
			settings.GetMPH(), debug_info1.str(), debug_info2.str(), debug_info3.str(),
			debug_info4.str(), graphics.GetW(), graphics.GetH(), car.GetABSEnabled(),
			car.GetABSActive(), car.GetTCSEnabled(), car.GetTCSActive(),
			timer.GetIsDrifting(cartimerids[&car]), timer.GetDriftScore(cartimerids[&car]),
			timer.GetThisDriftScore(cartimerids[&car]),
            driverfeedback.IsFeedbackDisplayed(), driverfeedback.GetMessageText(), driverfeedback.GetMessageAlpha());

		//handle camera mode change inputs
		CAMERA * old_camera = active_camera;
		CARCONTROLMAP_LOCAL & carcontrol = carcontrols_local.second;
		if (carcontrol.GetInput(CARINPUT::VIEW_HOOD))
		{
			active_camera = car.Cameras().Select("hood");
		}
		else if (carcontrol.GetInput(CARINPUT::VIEW_INCAR))
		{
			active_camera = car.Cameras().Select("incar");
		}
		else if (carcontrol.GetInput(CARINPUT::VIEW_FREE))
		{
			active_camera = car.Cameras().Select("free");
		}
		else if (carcontrol.GetInput(CARINPUT::VIEW_ORBIT))
		{
			active_camera = car.Cameras().Select("orbit");
		}
		else if (carcontrol.GetInput(CARINPUT::VIEW_CHASERIGID))
		{
			active_camera = car.Cameras().Select("chaserigid");
		}
		else if (carcontrol.GetInput(CARINPUT::VIEW_CHASE))
		{
			active_camera = car.Cameras().Select("chase");
		}
		else if (carcontrol.GetInput(CARINPUT::VIEW_NEXT))
		{
			active_camera = car.Cameras().Next();
		}
		else if (carcontrol.GetInput(CARINPUT::VIEW_PREV))
		{
			active_camera = car.Cameras().Prev();
		}
		settings.SetCameraMode(active_camera->GetName());

		if(old_camera != active_camera)
		{
			active_camera->Reset(car.GetPosition(), car.GetOrientation());
		}

		//handle camera inputs
		float left = TickPeriod() * (carcontrol.GetInput(CARINPUT::PAN_LEFT) - carcontrol.GetInput(CARINPUT::PAN_RIGHT));
		float up = TickPeriod() * (carcontrol.GetInput(CARINPUT::PAN_UP) - carcontrol.GetInput(CARINPUT::PAN_DOWN));
		float dx = TickPeriod() * (carcontrol.GetInput(CARINPUT::ZOOM_IN) - carcontrol.GetInput(CARINPUT::ZOOM_OUT));
		active_camera->Rotate(-up, left); //up is inverted
		active_camera->Move(4 * dx, 0, 0);

		//set cockpit sounds
		bool incar = (active_camera->GetName() == "hood" || active_camera->GetName() == "incar");
		{
			std::list <SOUNDSOURCE *> soundlist;
			car.GetEngineSoundList(soundlist);
			for (std::list <SOUNDSOURCE *>::iterator s = soundlist.begin(); s != soundlist.end(); s++)
			{
				(*s)->Enable3D(!incar);
			}
		}

		//hide glass if we're inside the car
		car.EnableGlass(!incar);

		//move up the close shadow distance if we're in the cockpit
		graphics.SetCloseShadow(incar ? 1.0 : 5.0);
	}
}

///start a new game.  LeaveGame() is called first thing, which should take care of clearing out all current data.
bool GAME::NewGame(bool playreplay, bool addopponents, int num_laps)
{
	LeaveGame(); //this should clear out all data

	if (playreplay)
	{
		stringstream replayfilenamestream;

		if(benchmode)
			replayfilenamestream << pathmanager.GetReplayPath() << "/benchmark.vdr";
		else
			replayfilenamestream << pathmanager.GetReplayPath() << "/" << settings.GetSelectedReplay() << ".vdr";

		string replayfilename = replayfilenamestream.str();
		info_output << "Loading replay file " << replayfilename << endl;
		if (!replay.StartPlaying(replayfilename, error_output))
			return false;
	}

	//set the track name
	std::string trackname;
	if (playreplay)
	{
		trackname = replay.GetTrack();
	}
	else
	{
		trackname = settings.GetTrack();
	}

	if (!LoadTrack(trackname))
	{
		error_output << "Error during track loading: " << trackname << endl;
		return false;
	}
/*
	if (!sky.Load(pathmanager.GetTrackPath()+"/"+trackname))
	{
		info_output << "No sky settings file found. Fall back to sky box." << std::endl;
	}
*/
	//start out with no camera
	active_camera = NULL;

	//load the local player's car
	//load the local player's car
	//cout << "About to load car..." << endl;
	MATHVECTOR<float, 3> carcolor(0);
	string carname, carpaint("00"), carfile;
	if (playreplay)
	{
		carname = replay.GetCarType();
		carpaint = replay.GetCarPaint();
		carfile = replay.GetCarFile();
		replay.GetCarColor(carcolor[0], carcolor[1], carcolor[2]);
	}
	else
	{
		carname = settings.GetSelectedCar();
		carpaint = settings.GetPlayerCarPaint();
		settings.GetPlayerColor(carcolor[0], carcolor[1], carcolor[2]);
	}
	if (!LoadCar(carname, carpaint, carcolor, track.GetStart(0).first, track.GetStart(0).second, true, false, carfile))
	{
		return false;
	}
	//cout << "After load car: " << carcontrols_local.first << endl;

	// setup data logging and metrics
	data_manager.Init(pathmanager.GetDataSettingsFile(), pathmanager.GetDataLogPath());

    race_laps = num_laps;

	//load AI cars
	if (addopponents)
	{
		int carcount = 1;
		for (unsigned int i = 0; i < opponents.size(); ++i)
		{
			//int startplace = std::min(carcount, track.GetNumStartPositions()-1);
			int startplace = carcount;
			if (!LoadCar(opponents[i], opponents_paint[i], opponents_color[i], track.GetStart(startplace).first, track.GetStart(startplace).second, false, true))
				return false;
			ai.add_car(&cars.back(), settings.GetAIDifficulty());
			carcount++;
		}
	}
	else
	{
		opponents.clear();
	}

	//send car sounds to the sound subsystem
	for (std::list <CAR>::iterator i = cars.begin(); i != cars.end(); ++i)
	{
		std::list <SOUNDSOURCE *> soundlist;
		i->GetSoundList(soundlist);
		for (std::list <SOUNDSOURCE *>::iterator s = soundlist.begin(); s != soundlist.end(); ++s)
		{
			sound.AddSource(**s);
		}
	}

	//enable HUD display
	if (settings.GetShowHUD())
		hud.Show();
	if (settings.GetInputGraph())
		inputgraph.Show();

	//load the timer
	float pretime = 0.0f;
	if (num_laps > 0)
        pretime = 3.0f;
	if (!timer.Load(pathmanager.GetTrackRecordsPath()+"/"+trackname+".txt", pretime, error_output))
		return false;

	//add cars to the timer system
	int count = 0;
	for (std::list <CAR>::iterator i = cars.begin(); i != cars.end(); ++i)
	{
		cartimerids[&(*i)] = timer.AddCar(i->GetCarType());
		if (carcontrols_local.first == &(*i))
			timer.SetPlayerCarID(count);
		count++;
	}

	//set up the GUI
	gui.SetInGame(true);
	gui.DeactivateAll();
	if (settings.GetMouseGrab())
		eventsystem.SetMouseCursorVisibility(false);

	//record a replay
	if (settings.GetRecordReplay() && !playreplay)
	{
		assert(carcontrols_local.first);
		std::string cartype = carcontrols_local.first->GetCarType();
		std::string carpath = pathmanager.GetCarPath()+"/"+cartype+"/"+cartype+".car";

		float r(0), g(0), b(0);
		settings.GetPlayerColor(r, g, b);

		replay.StartRecording(
			cartype,
			settings.GetPlayerCarPaint(),
			r, g, b,
			carpath,
			settings.GetTrack(),
			error_output);
	}

	textures.Sweep();
	models.Sweep();
	sounds.Sweep();
	return true;
}

std::string GAME::GetReplayRecordingFilename()
{
	//determine replay filename
	int replay_number = 1;
	for (int i = 1; i < 99; i++)
	{
		stringstream s;
		s << pathmanager.GetReplayPath() << "/" << i << ".vdr";
		if (!pathmanager.FileExists(s.str()))
		{
			replay_number = i;
			break;
		}
	}
	stringstream s;
	s << pathmanager.GetReplayPath() << "/" << replay_number << ".vdr";
	return s.str();
}

///clean up all game data
void GAME::LeaveGame()
{
	if (data_manager.IsEnabled())
	{
		info_output << "Writing log..." << endl;
		data_manager.WriteLog();
		// this will trigger the log writing and clean up the metrics
		data_manager.Clear();
	}

	ai.clear_cars();

	carcontrols_local.first = NULL;

	if (replay.GetRecording())
	{
		info_output << "Saving replay to " << GetReplayRecordingFilename() << endl;
		replay.StopRecording(GetReplayRecordingFilename());

		std::list <std::pair <std::string, std::string> > replaylist;
		PopulateReplayList(replaylist);
		gui.ReplaceOptionValues("game.selected_replay", replaylist, error_output);
	}
	if (replay.GetPlaying())
		replay.StopPlaying();

	gui.SetInGame(false);

	// clear out the static drawables
	SCENENODE empty;
	graphics.AddStaticNode(empty, true);

	if (sound.Enabled())
	{
		for (std::list <CAR>::iterator i = cars.begin(); i != cars.end(); ++i)
		{
			std::list <SOUNDSOURCE *> soundlist;
			i->GetSoundList(soundlist);
			for (std::list <SOUNDSOURCE *>::iterator s = soundlist.begin(); s != soundlist.end(); s++)
			{
				sound.RemoveSource(*s);
			}
		}
	}

	collision.Clear();
	track.Unload();
	cars.clear();
	hud.Hide();
	inputgraph.Hide();
	trackmap.Unload();
	timer.Unload();
	active_camera = NULL;
	pause = false;
	tire_smoke.Clear();
}

///add a car, optionally controlled by the local player
bool GAME::LoadCar(
	const std::string & carname, const std::string & carpaint,
	const MATHVECTOR <float, 3> & carcolor,
	const MATHVECTOR <float, 3> & start_position,
	const QUATERNION <float> & start_orientation,
	bool islocal, bool isai, const string & carfile)
{
	std::string partspath = pathmanager.GetCarSharedDir();
	std::string carpath = pathmanager.GetCarDir()+"/"+carname;
	std::string cfgpath = pathmanager.GetDataPath()+"/"+carpath+"/"+carname+".car";

	CONFIG carconf;
	if (carfile.empty()) //if no file is passed in, then load it from disk
	{
		if (!carconf.Load(cfgpath)) return false;
	}
	else
	{
		stringstream carstream(carfile);
		if (!carconf.Load(carstream)) return false;
	}

	cars.push_back(CAR());
	CAR & car = cars.back();
	bool loaddriver = true;

	if (!car.LoadGraphics(
		carconf, carpath, carname, partspath,
		carcolor, carpaint, settings.GetTextureSize(), settings.GetAnisotropy(),
		settings.GetCameraBounce(), loaddriver, debugmode,
		textures, models, info_output, error_output))
	{
		error_output << "Error loading car: " << carname << endl;
		cars.pop_back();
		return false;
	}

	if(sound.Enabled() && !car.LoadSounds(carpath, carname, sound.GetDeviceInfo(), sounds, info_output, error_output))
	{
		return false;
	}

	if (!car.LoadPhysics(
		carconf, carpath,
		start_position, start_orientation,
		settings.GetABS() || isai, settings.GetTCS() || isai,
		models,  collision,
		info_output, error_output))
	{
		return false;
	}

	info_output << "Car loading was successful: " << carname << endl;
	if (islocal)
	{
		//load local controls
		carcontrols_local.first = &cars.back();

		//set the active camera
		active_camera = car.Cameras().Select(settings.GetCameraMode());
		active_camera->Reset(car.GetPosition(), car.GetOrientation());

		// setup auto clutch and auto shift
		ProcessNewSettings();

		// shift into first gear if autoshift enabled
		if (carcontrols_local.first && settings.GetAutoShift())
			carcontrols_local.first->SetGear(1);
	}

	return true;
}

bool GAME::LoadTrack(const std::string & trackname)
{
	LoadingScreen(0.0, 1.0);

	//load the track
	if (!track.DeferredLoad(
			textures,
			models,
			pathmanager.GetTrackPath()+"/"+trackname,
			pathmanager.GetTrackDir()+"/"+trackname,
			pathmanager.GetEffectsTextureDir(),
			settings.GetTextureSize(),
			settings.GetAnisotropy(),
			settings.GetTrackReverse(),
			graphics.GetShadows(),
			false))
	{
		error_output << "Error loading track: " << trackname << endl;
		return false;
	}
	bool success = true;
	int count = 0;
	while (!track.Loaded() && success)
	{
		int displayevery = track.DeferredLoadTotalObjects() / 50;
		if (displayevery == 0 || count % displayevery == 0)
		{
			LoadingScreen(count, track.DeferredLoadTotalObjects());
		}
		success = track.ContinueDeferredLoad();
		count++;
	}

	if (!success)
	{
		error_output << "Error loading track (deferred): " << trackname << endl;
		return false;
	}

	//set racing line visibility
	track.SetRacingLineVisibility(settings.GetRacingline());

	//generate the track map
	if (!trackmap.BuildMap(
			track.GetRoadList(),
			graphics.GetW(),
			graphics.GetH(),
			trackname,
			pathmanager.GetHUDTextureDir(),
			settings.GetTextureSize(),
			textures,
			error_output))
	{
		error_output << "Error loading track map: " << trackname << endl;
		return false;
	}

	//setup track collision
	collision.SetTrack(&track);
	collision.DebugPrint(info_output);

	//build static drawlist
	#ifdef USE_STATIC_OPTIMIZATION_FOR_TRACK
	graphics.AddStaticNode(track.GetTrackNode());
	#endif

	return true;
}

bool GAME::LoadFonts()
{
	string fontdir = pathmanager.GetFontDir(settings.GetSkin());
	string fontpath = pathmanager.GetDataPath()+"/"+fontdir;

	if (graphics.GetUsingShaders())
	{
		if (!fonts["freesans"].Load(fontpath+"/freesans.txt",fontdir, "freesans.png", settings.GetTextureSize(), textures, error_output)) return false;
		if (!fonts["lcd"].Load(fontpath+"/lcd.txt",fontdir, "lcd.png", settings.GetTextureSize(), textures, error_output)) return false;
		if (!fonts["futuresans"].Load(fontpath+"/futuresans.txt",fontdir, "futuresans.png", settings.GetTextureSize(), textures, error_output)) return false;
	}
	else
	{
		if (!fonts["freesans"].Load(fontpath+"/freesans.txt",fontdir, "freesans_noshaders.png", settings.GetTextureSize(), textures, error_output)) return false;
		if (!fonts["lcd"].Load(fontpath+"/lcd.txt",fontdir, "lcd_noshaders.png", settings.GetTextureSize(), textures,  error_output)) return false;
		if (!fonts["futuresans"].Load(fontpath+"/futuresans.txt",fontdir, "futuresans_noshaders.png", settings.GetTextureSize(), textures, error_output)) return false;
	}

	info_output << "Loaded fonts successfully" << endl;

	return true;
}

void GAME::CalculateFPS()
{
	if (eventsystem.Get_dt() > 0)
	{
		fps_track[fps_position] = 1.0/eventsystem.Get_dt();
	}

	fps_position = (fps_position + 1) % 10;
	float fps_avg = 0.0;
	for (int i = 0; i < 10; i++)
	{
		fps_avg += fps_track[i];
	}
	fps_avg /= 10.0;

	stringstream fpsstr;
	fpsstr << "FPS: " << (int)fps_avg;

	if(fps_min == 0 && frame > 20) //don't start looking an min/max until we've put out a few frames
	{
		fps_max = fps_avg;
		fps_min = fps_avg;
	}
	else if(fps_avg > fps_max)
	{
		fps_max = fps_avg;
	}
	else if(fps_avg < fps_min)
	{
		fps_min = fps_avg;
	}

	if (settings.GetShowFps())
	{
		float w = fps_draw.GetWidth("FPS: 100");
		float screenhwratio = (float)graphics.GetH()/graphics.GetW();
		fps_draw.Revise(fpsstr.str(), 0.5-w*0.5,1.0-0.02, screenhwratio*0.2,0.2);
		fps_draw.SetDrawEnable(debugnode, true);
	}
	else
	{
		fps_draw.SetDrawEnable(debugnode, false);
	}

	if (profilingmode && frame % 10 == 0)
	{
		profiling_text.Revise(PROFILER.getAvgSummary(quickprof::MICROSECONDS));
	}
}

bool SortStringPairBySecond (const pair<string,string> & first, const pair<string,string> & second)
{
	return first.second < second.second;
}

void GAME::PopulateReplayList(std::list <std::pair <std::string, std::string> > & replaylist)
{
	replaylist.clear();
	int numreplays = 0;
	std::list <std::string> replayfoldercontents;
	if (pathmanager.GetFileList(pathmanager.GetReplayPath(),replayfoldercontents))
	{
		for (std::list <std::string>::iterator i = replayfoldercontents.begin(); i != replayfoldercontents.end(); ++i)
		{
			if (*i != "benchmark.vdr" && i->find(".vdr") == i->length()-4)
			{
				stringstream rnumstr;
				rnumstr << numreplays+1;
				replaylist.push_back(pair<string,string>(rnumstr.str(),*i));
				numreplays++;
			}
		}
	}

	if (numreplays == 0)
	{
		replaylist.push_back(pair<string,string>("0","None"));
		settings.SetSelectedReplay(0); //replay zero is a special value that the GAME class interprets as "None"
	}
	else
	{
		settings.SetSelectedReplay(1);
	}
}

void GAME::PopulateCarPaintList(const std::string & carname, std::list <std::pair <std::string, std::string> > & carpaintlist)
{
	carpaintlist.clear();
	bool exists = true;
	int paintnum = 0;
	while (exists)
	{
		exists = false;

		stringstream paintstr;
		paintstr.width(2);
		paintstr.fill('0');
		paintstr << paintnum;

		std::string cartexfile =pathmanager.GetCarPath()+"/"+carname+"/body"+paintstr.str()+".png";
		//std::cout << cartexfile << std::endl;
		ifstream check(cartexfile.c_str());
		if (check)
		{
			exists = true;
			carpaintlist.push_back(pair<string,string>(paintstr.str(),paintstr.str()));
			//std::cout << carname << ": " << paintstr.str() << std::endl;
			paintnum++;
		}
	}
}

void GAME::PopulateValueLists(std::map<std::string, std::list <std::pair <std::string, std::string> > > & valuelists)
{
	//populate track list
	{
		list <pair<string,string> > tracklist;
		list <string> trackfolderlist;
		pathmanager.GetFileList(pathmanager.GetTrackPath(), trackfolderlist);
		for (list <string>::iterator i = trackfolderlist.begin(); i != trackfolderlist.end(); ++i)
		{
			ifstream check((pathmanager.GetTrackPath()+"/"+*i+"/about.txt").c_str());
			if (check)
			{
				string displayname;
				getline(check, displayname);
				tracklist.push_back(pair<string,string>(*i,displayname));
			}
		}
		tracklist.sort(SortStringPairBySecond);
		valuelists["tracks"] = tracklist;
	}

	//populate car list
	{
		list <pair<string,string> > carlist;
		list <string> carfolderlist;
		pathmanager.GetFileList(pathmanager.GetCarPath(), carfolderlist);
		for (list <string>::iterator i = carfolderlist.begin(); i != carfolderlist.end(); ++i)
		{
			ifstream check((pathmanager.GetCarPath()+"/"+*i+"/about.txt").c_str());
			if (check)
			{
				carlist.push_back(pair<string,string>(*i,*i));
			}
		}
		valuelists["cars"] = carlist;
	}

	//populate car paints
	{
		PopulateCarPaintList(settings.GetSelectedCar(), valuelists["player_paints"]);
		PopulateCarPaintList(settings.GetOpponentCar(), valuelists["opponent_paints"]);
	}

	//populate video mode list
	{
		list <pair<string,string> > modelistx;
		list <pair<string,string> > modelisty;

		ifstream modes(pathmanager.GetVideoModeFile().c_str());
		while (modes.good())
		{
			string x, y;
			modes >> x;
			modes >> y;
			if (!x.empty() && !y.empty())
			{
				modelistx.push_back(pair<string,string>(x,x));
				modelisty.push_back(pair<string,string>(y,y));
			}
		}

		modelistx.reverse();
		modelisty.reverse();

		valuelists["resolution_widths"] = modelistx;
		valuelists["resolution_heights"] = modelisty;
	}

	//populate anisotropy list
	int max_aniso = graphics.GetMaxAnisotropy();
	valuelists["anisotropy"].push_back(pair<string,string>("0","Off"));
	int cur = 1;
	while (cur <= max_aniso)
	{
		stringstream anisostr;
		anisostr << cur;
		valuelists["anisotropy"].push_back(pair<string,string>(anisostr.str(),anisostr.str()+"X"));
		cur *= 2;
	}

	//populate antialiasing list
	valuelists["antialiasing"].push_back(pair<string,string>("0","Off"));
	if (graphics.AntialiasingSupported())
	{
		valuelists["antialiasing"].push_back(pair<string,string>("2","2X"));
		valuelists["antialiasing"].push_back(pair<string,string>("4","4X"));
	}
	
	//populate replays list
	{
		PopulateReplayList(valuelists["replays"]);
	}
	
	//populate other lists
	valuelists["joy_indeces"].push_back(pair<string,string>("0","0"));
	
	//populate skins
	list <string> skinlist;
	pathmanager.GetFileList(pathmanager.GetSkinPath(), skinlist);
	for (list <string>::iterator i = skinlist.begin(); i != skinlist.end(); ++i)
	{
		if (pathmanager.FileExists(pathmanager.GetSkinPath()+*i+"/menus/Main"))
		{
			valuelists["skins"].push_back(pair<string,string>(*i,*i));
		}
	}
	
	//populate languages
	list <string> languages;
	string skinfolder = pathmanager.GetDataPath() + "/" + pathmanager.GetGUILanguageDir(settings.GetSkin()) + "/";
	pathmanager.GetFileList(skinfolder, languages, ".lng");
	for (list <string>::iterator i = languages.begin(); i != languages.end(); ++i)
	{
		if (pathmanager.FileExists(skinfolder + *i))
		{
			size_t n = i->rfind(".lng");
			string value = i->substr(0, n);
			valuelists["languages"].push_back(pair<string,string>(value, value));
		}
	}
}

// read options from settings
void GAME::GetOptions(std::map<std::string, std::string> & options)
{
	bool write_to = true;
	CONFIG tempconfig;
	settings.Serialize(write_to, tempconfig);

	for (CONFIG::const_iterator ic = tempconfig.begin(); ic != tempconfig.end(); ++ic)
	{
		std::string section = ic->first;
		for (CONFIG::SECTION::const_iterator is = ic->second.begin(); is != ic->second.end(); ++is)
		{
			if (section.length() > 0)
				options[section + "." + is->first] = is->second;
			else
				options[is->first] = is->second;
		}
	}
}

// write options to settings
void GAME::SetOptions(const std::map<std::string, std::string> & options)
{
	CONFIG tempconfig;
	for (map<string, string>::const_iterator i = options.begin(); i != options.end(); ++i)
	{
		std::string section;
		std::string param = i->first;
		size_t n = param.find(".");
		if (n < param.length())
		{
			section = param.substr(0, n);
			param.erase(0, n + 1);
		}
		tempconfig.SetParam(section, param, i->second);
	}

	bool write_to = false;
	settings.Serialize(write_to, tempconfig);

	// account for new settings
	ProcessNewSettings();
}

///update the game with any new setting changes that have just been made
void GAME::ProcessNewSettings()
{
	if (track.Loaded())
	{
		if (settings.GetShowHUD())
			hud.Show();
		else
			hud.Hide();

		if (settings.GetInputGraph())
			inputgraph.Show();
		else
			inputgraph.Hide();

		track.SetRacingLineVisibility(settings.GetRacingline());
	}

	if (carcontrols_local.first)
	{
		carcontrols_local.first->SetAutoClutch(settings.GetAutoClutch());
		carcontrols_local.first->SetAutoShift(settings.GetAutoShift());
	}

	sound.SetMasterVolume(settings.GetMasterVolume());
}

void GAME::LoadingScreen(float progress, float max)
{
	assert(max > 0);
	loadingscreen.Update(progress/max);

	TraverseScene<true>(loadingscreen.GetNode(), graphics.GetDynamicDrawlist());

	graphics.SetupScene(45.0, 100.0, MATHVECTOR <float, 3> (), QUATERNION <float> (), MATHVECTOR <float, 3> ());

	graphics.BeginScene(error_output);
	graphics.DrawScene(error_output);
	graphics.EndScene(error_output);
}

void GAME::UpdateForceFeedback(float dt)
{
#ifdef ENABLE_FORCE_FEEDBACK
	if (carcontrols_local.first)
	{
		//static ofstream file("ff_output.txt");
		ff_update_time += dt;
		const double ffdt = 0.02;
		if (ff_update_time >= ffdt )
		{
			ff_update_time = 0.0;
			double feedback = -carcontrols_local.first->GetFeedback();

			feedback = settings.GetFFGain() * feedback / 100.0;
			if (settings.GetFFInvert()) feedback = -feedback;

			if (feedback > 1.0)
				feedback = 1.0;
			if (feedback < -1.0)
				feedback = -1.0;
			//feedback += 0.5;
			/*
			static double motion_frequency = 0.1;
			static double motion_amplitude = 4.0;
			static double spring_strength = 1.0;
			*/
			//double center = sin( timefactor * 2 * M_PI * motion_frequency ) * motion_amplitude;
			double force = feedback;

			//std::cout << "ff_update_time: " << ff_update_time << " force: " << force << endl;
			forcefeedback->update(force, &feedback, ffdt, error_output);
		}
	}

	if (pause && dt == 0)
	{
		double pos=0;
		forcefeedback->update(0, &pos, 0.02, error_output);
	}
#endif
}

void GAME::AddTireSmokeParticles(float dt, CAR & car)
{
	for (int i = 0; i < 4; i++)
	{
		float squeal = car.GetTireSquealAmount(WHEEL_POSITION(i));
		if (squeal > 0)
		{
			unsigned int interval = 0.2 / dt; //only spawn particles every so often
			if (particle_timer % interval == 0)
			{
				tire_smoke.AddParticle(
					car.GetWheelPosition(WHEEL_POSITION(i)) - MATHVECTOR<float,3>(0,0,car.GetTireRadius(WHEEL_POSITION(i))),
					0.5, 0.5, 0.5, 0.5);
			}
		}
	}
}

void GAME::UpdateParticleSystems(float dt)
{
	if (track.Loaded())
	{
		if (active_camera)
		{
			QUATERNION <float> camlook;
			camlook.Rotate(3.141593*0.5,1,0,0);
			camlook.Rotate(-3.141593*0.5,0,0,1);
			QUATERNION <float> camorient = -(active_camera->GetOrientation()*camlook);

			tire_smoke.Update(dt, camorient, active_camera->GetPosition());
		}
	}

	particle_timer++;
	particle_timer = particle_timer % (unsigned int)((1.0/TickPeriod()));
}

void GAME::UpdateDriftScore(CAR & car, double dt)
{
	bool is_drifting = false;
	bool spin_out = false;

	//make sure the car is not off track
	int wheel_count = 0;
	for (int i=0; i < 4; i++)
	{
		if ( car.GetCurPatch ( WHEEL_POSITION(i) ) ) wheel_count++;
	}

	bool on_track = ( wheel_count > 1 );

	//car's direction on the horizontal plane
	MATHVECTOR <float, 3> car_orientation = car.GetOrientation().AxisX();
	car_orientation[2] = 0;

	//car's velocity on the horizontal plane
	MATHVECTOR <float, 3> car_velocity = car.GetVelocity();
	car_velocity[2] = 0;
	float car_speed = car_velocity.Magnitude();

	//angle between car's direction and velocity
	float car_angle = 0;
	float mag = car_orientation.Magnitude() * car_velocity.Magnitude();
	if (mag > 0.001)
	{
		float dotprod = car_orientation.dot ( car_velocity )/mag;
		if (dotprod > 1.0)
			dotprod = 1.0;
		if (dotprod < -1.0)
			dotprod = -1.0;
		car_angle = acos(dotprod);
	}

	assert(car_angle == car_angle); //assert that car_angle isn't NAN
	assert(cartimerids.find(&car) != cartimerids.end()); //assert that the car is registered with the timer system

	if ( on_track )
	{
		//velocity must be above 10 m/s
		if ( car_speed > 10 )
		{
			//drift starts when the angle > 0.2 (around 11.5 degrees)
			//drift ends when the angle < 0.1 (aournd 5.7 degrees)
			float angle_threshold(0.2);
			if ( timer.GetIsDrifting(cartimerids[&car]) ) angle_threshold = 0.1;

			is_drifting = ( car_angle > angle_threshold && car_angle <= M_PI/2.0 );
			spin_out = ( car_angle > M_PI/2.0 );
		}
	}

	//calculate score
	if ( is_drifting )
	{
		//base score is the drift distance
		timer.IncrementThisDriftScore(cartimerids[&car], dt * car_speed);

		//bonus score calculation is now done in TIMER
		timer.UpdateMaxDriftAngleSpeed(cartimerids[&car], car_angle, car_speed);

		//std::cout << timer.GetDriftScore(cartimerids[&car]) << " + " << timer.GetThisDriftScore(cartimerids[&car]) << endl;
	}

	timer.SetIsDrifting(cartimerids[&car], is_drifting, on_track && !spin_out);

	//std::cout << is_drifting << ", " << on_track << ", " << car_angle << endl;
}

void GAME::BeginStartingUp()
{
	std::ofstream f(pathmanager.GetStartupFile().c_str());
}

void GAME::DoneStartingUp()
{
	std::remove(pathmanager.GetStartupFile().c_str());
}

bool GAME::LastStartWasSuccessful() const
{
	return !pathmanager.FileExists(pathmanager.GetStartupFile());
}

bool GAME::QueryLogData(DATALOG::log_entry_T * new_entry)
{
	for (vector< string >::const_iterator column = data_manager.GetLogColumnNames().begin(); column != data_manager.GetLogColumnNames().end(); ++column)
	{
		double value;
		bool found = true;

		if (*column == "Time")
		{
			value = clocktime;
		}
		else if (*column == "Velocity")
		{
			value = cars.front().GetSpeed();
		}
		else if (*column == "Sector")
		{
			value = cars.front().GetSector();
		}
		else if (*column == "Throttle")
		{
			value = carcontrols_local.second.GetInput(CARINPUT::THROTTLE);
		}
		else if (*column == "Brake")
		{
			value = carcontrols_local.second.GetInput(CARINPUT::BRAKE);
		}
		else if (*column == "Handbrake")
		{
			value = carcontrols_local.second.GetInput(CARINPUT::HANDBRAKE);
		}
		else if (*column == "Clutch")
		{
			value = carcontrols_local.second.GetInput(CARINPUT::CLUTCH);
		}
		else if (*column == "Steering")
		{
			value = carcontrols_local.second.GetInput(CARINPUT::STEER_RIGHT) - carcontrols_local.second.GetInput(CARINPUT::STEER_LEFT);
		}
		else
		{
			found = false;
		}

		if (found)
			new_entry->insert(std::make_pair(*column, value));
	}

	return true;
}

void GAME::UpdateDataManager(float dt)
{
	if (data_manager.IsEnabled())
	{
		//cout << "data manager is enabled" << endl;
		/// This pointer is a bit of a messy hack to support QueryLogData.
		DATALOG::log_entry_T * new_log_entry = NULL;
		if (data_manager.NeedsUpdate())
		{
			//cout << "data manager needs update" << endl;
			new_log_entry = new DATALOG::log_entry_T();
			bool query_log_data_success = QueryLogData(new_log_entry);
			//cout << "queried log data: " << new_log_entry << endl;
			assert(query_log_data_success);
			data_manager.SetNextLogEntry(new_log_entry);
			//cout << "set next log entry" << endl;
		}

		//cout << "updating data manager" << endl;
		data_manager.Update(dt);

		if (new_log_entry)
			delete new_log_entry;

		/// check for new events and process them
		METRICEVENT event;
		if (data_manager.PollEvents(event))
		{
			assert(event.GetType() != "");
			//cout << "event type: " << event.GetType() << ", data: " << event.GetData() << endl;
		}
	}
}<|MERGE_RESOLUTION|>--- conflicted
+++ resolved
@@ -331,10 +331,6 @@
 	std::map<std::string, std::string> optionmap;
 	GetOptions(optionmap);
 	gui.SyncOptions(true, optionmap, error_output);
-<<<<<<< HEAD
-
-=======
->>>>>>> ab09287c
 	gui.ActivatePage("Main", 0.5, error_output); //nice, slow fade-in
 	if (settings.GetMouseGrab()) eventsystem.SetMouseCursorVisibility(true);
 
@@ -1123,27 +1119,7 @@
 	std::map<std::string, std::list <std::pair <std::string, std::string> > > valuelists;
 	PopulateValueLists(valuelists);
 	carcontrols_local.second.Save(controlfile, info_output, error_output);
-<<<<<<< HEAD
-
-	bool loaded = gui.GetPage(pagename).Load(
-		pathmanager.GetGUIMenuPath(settings.GetSkin())+"/"+pagename,
-		pathmanager.GetGUITextureDir(settings.GetSkin()),
-		pathmanager.GetDataPath(),
-		settings.GetTextureSize(),
-		(float)graphics.GetH()/graphics.GetW(),
-		controlfile,
-		fonts,
-		gui.GetOptionMap(),
-		gui.GetPageNode(pagename),
-		textures,
-		models,
-		error_output,
-		true);
-
-	assert(loaded);
-=======
 	gui.UpdateControls(pagename, controlfile);
->>>>>>> ab09287c
 }
 
 ///process the action string from the GUI
