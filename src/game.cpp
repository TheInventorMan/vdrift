#include "game.h"
#include "unittest.h"
#include "definitions.h"
#include "joepack.h"
#include "matrix4.h"
#include "config.h"
#include "carwheelposition.h"
#include "numprocessors.h"
#include "parallel_task.h"
#include "performance_testing.h"
#include "widget_label.h"
#include "quickprof.h"
#include "tracksurface.h"
#include "macros.h"

#include <fstream>
using std::ifstream;

#include <string>
using std::string;

#include <map>
using std::map;
using std::pair;

#include <list>
using std::list;

#include <vector>
using std::vector;

#include <iostream>
using std::cout;
using std::endl;

#include <sstream>
using std::stringstream;

#include <algorithm>
using std::sort;
using std::find;

#include <cstdio>

#define _PRINTSIZE_(x) {std::cout << #x << ": " << sizeof(x) << std::endl;}

#define USE_STATIC_OPTIMIZATION_FOR_TRACK

GAME::GAME(std::ostream & info_out, std::ostream & error_out) :
	info_output(info_out),
	error_output(error_out),
	frame(0),
	displayframe(0),
	clocktime(0),
	target_time(0),
	framerate(0.01),
	fps_track(10,0),
	fps_position(0),
	fps_min(0),
	fps_max(0),
	multithreaded(false),
	benchmode(false),
	dumpfps(false),
	active_camera(0),
	pause(false),
	particle_timer(0),
	race_laps(0),
	debugmode(false),
	profilingmode(false),
	renderconfigfile("render.conf.deferred"),
	track(info_out, error_out),
	replay(framerate)
	//sky(graphics, info_out, err_out)
{
	carcontrols_local.first = 0;
}

///start the game with the given arguments
void GAME::Start(list <string> & args)
{
	/*_PRINTSIZE_(graphics);
	_PRINTSIZE_(eventsystem);
	_PRINTSIZE_(sound);
	_PRINTSIZE_(generic_sounds);
	_PRINTSIZE_(settings);
	_PRINTSIZE_(pathmanager);
	_PRINTSIZE_(track);
	_PRINTSIZE_(trackmap);
	_PRINTSIZE_(gui);
	_PRINTSIZE_(rootnode);
	_PRINTSIZE_(collision);
	_PRINTSIZE_(hud);
	_PRINTSIZE_(inputgraph);
	_PRINTSIZE_(loadingscreen);
	_PRINTSIZE_(loadingscreen_node);
	_PRINTSIZE_(timer);
	_PRINTSIZE_(replay);
	_PRINTSIZE_(tire_smoke);
	_PRINTSIZE_(ai);*/

	if (!ParseArguments(args))
	{
		return;
	}

	info_output << "Starting VDrift: " << VERSION << ", Version: " << REVISION << ", O/S: ";
#ifdef _WIN32
	info_output << "Windows" << endl;
#elif defined(__APPLE__)
	info_output << "Apple" << endl;
#else
	info_output << "Unix-like" << endl;
#endif

	InitCoreSubsystems();

	//load loading screen assets
	if (!loadingscreen.Init(
			pathmanager.GetGUITextureDir(settings.GetSkin()),
			graphics.GetW(),
			graphics.GetH(),
			settings.GetTextureSize(),
			textures))
	{
		error_output << "Error loading the loading screen" << endl; //ironic
		return;
	}

	//load controls
	info_output << "Loading car controls from: " << pathmanager.GetCarControlsFile() << endl;
	if (!pathmanager.FileExists(pathmanager.GetCarControlsFile()))
	{
		info_output << "Car control file " << pathmanager.GetCarControlsFile() << " doesn't exist; using defaults" << endl;
		carcontrols_local.second.Load(pathmanager.GetDefaultCarControlsFile(), info_output, error_output);
		carcontrols_local.second.Save(pathmanager.GetCarControlsFile(), info_output, error_output);
	}
	else
	{
		carcontrols_local.second.Load(pathmanager.GetCarControlsFile(), info_output, error_output);
	}

	InitSound(); //if sound initialization fails, that's okay, it'll disable itself

	//load font data
	if (!LoadFonts())
	{
		error_output << "Error loading fonts" << endl;
		return;
	}

	//initialize HUD
	if (!hud.Init(pathmanager.GetGUITextureDir(settings.GetSkin()), settings.GetTextureSize(), textures, fonts["lcd"], fonts["futuresans"], graphics.GetW(), graphics.GetH(), debugmode, error_output))
	{
		error_output << "Error initializing HUD" << endl;
		return;
	}
	hud.Hide();

	//initialise input graph
	if (!inputgraph.Init(pathmanager.GetGUITextureDir(settings.GetSkin()), settings.GetTextureSize(), textures, error_output))
	{
		error_output << "Error initializing input graph" << endl;
		return;
	}
	inputgraph.Hide();

	//initialize GUI
	if (!InitGUI()) return;

	//initialize FPS counter
	{
		float screenhwratio = (float)graphics.GetH()/graphics.GetW();
		float w = 0.06;
		fps_draw.Init(debugnode, fonts["futuresans"], "", 0.5-w*0.5,1.0-0.02, screenhwratio*0.2,0.2);
		fps_draw.SetDrawOrder(debugnode, 150);
	}

	//initialize profiling text
	if (profilingmode)
	{
		float screenhwratio = (float)graphics.GetH()/graphics.GetW();
		profiling_text.Init(debugnode, fonts["futuresans"], "", 0.01, 0.25, screenhwratio*0.2,0.2);
		profiling_text.SetDrawOrder(debugnode, 150);
	}

	//load particle systems
	list <string> smoketexlist;
	string smoketexpath = pathmanager.GetDataPath()+"/"+pathmanager.GetTireSmokeTextureDir();
	pathmanager.GetFileList(smoketexpath, smoketexlist, ".png");
	if (!tire_smoke.Load(
			smoketexlist,
			pathmanager.GetTireSmokeTextureDir(),
			settings.GetTextureSize(),
			settings.GetAnisotropy(),
			textures,
			error_output))
	{
		error_output << "Error loading tire smoke particle system" << endl;
		return;
	}
	tire_smoke.SetParameters(0.125,0.25, 5,14, 0.3,1, 0.5,1, MATHVECTOR<float,3>(0,0,1));

	//initialize force feedback
#ifdef ENABLE_FORCE_FEEDBACK
	forcefeedback.reset(new FORCEFEEDBACK(settings.GetFFDevice(), error_output, info_output));
	ff_update_time = 0;
#endif

	if (benchmode)
	{
		if(!NewGame(true))
		{
			error_output << "Error loading benchmark" << endl;
		}
	}

	DoneStartingUp();

	//begin
	MainLoop();
	End();
}
#if defined(unix) || defined(__unix) || defined(__unix__)
#include <GL/glx.h>
#include <SDL/SDL_syswm.h>
#endif
///initialize the most important, basic subsystems
void GAME::InitCoreSubsystems()
{
	pathmanager.Init(info_output, error_output);
	textures.Init(pathmanager.GetDataPath(), pathmanager.GetSharedDataPath(), error_output);
	models.Init(pathmanager.GetDataPath(), pathmanager.GetSharedDataPath(), error_output);
	sounds.Init(pathmanager.GetDataPath(), pathmanager.GetSharedDataPath(), error_output);
	settings.Load(pathmanager.GetSettingsFile(), error_output);

	if (!LastStartWasSuccessful())
	{
		info_output << "The last VDrift startup was unsuccessful.\nSettings have been set to failsafe defaults.\nYour original VDrift.config file was backed up to VDrift.config.backup" << endl;
		settings.Save(pathmanager.GetSettingsFile()+".backup", error_output);
		settings.SetFailsafeSettings();
	}
	BeginStartingUp();

	graphics.Init(pathmanager.GetShaderPath(), "VDrift - open source racing simulation",
		settings.GetResolutionX(), settings.GetResolutionY(),
		settings.GetBpp(), settings.GetDepthbpp(), settings.GetFullscreen(),
		settings.GetShaders(), settings.GetAntialiasing(), settings.GetShadows(),
		settings.GetShadowDistance(), settings.GetShadowQuality(),
		settings.GetReflections(), pathmanager.GetStaticReflectionMap(),
		pathmanager.GetStaticAmbientMap(),
		settings.GetAnisotropic(), settings.GetTextureSize(),
		settings.GetLighting(), settings.GetBloom(), settings.GetNormalMaps(),
		renderconfigfile,
		info_output, error_output);

	QUATERNION <float> ldir;
	ldir.Rotate(3.141593*0.05,0,1,0);
	ldir.Rotate(-3.141593*0.1,1,0,0);
	graphics.SetSunDirection(ldir);

	eventsystem.Init(info_output);
}

///write the scenegraph to the output drawlist
template <bool clearfirst>
void TraverseScene(SCENENODE & node, GRAPHICS_SDLGL::dynamicdrawlist_type & output)
{
	if (clearfirst)
	{
		output.clear();
	}

	MATRIX4 <float> identity;
	node.Traverse(output, identity);

	//std::cout << output.size() << std::endl;
	//std::cout << node.Nodes() << "," << node.Drawables() << std::endl;
}

bool GAME::InitGUI()
{
	list <string> menufiles;
	string menufolder = pathmanager.GetGUIMenuPath(settings.GetSkin());
	if (!pathmanager.GetFileList(menufolder, menufiles))
	{
		error_output << "Error retreiving contents of folder: " << menufolder << endl;
		return false;
	}
	else
	{
		//remove any pages that have ~ characters
		list <list <string>::iterator> todel;
		for (list <string>::iterator i = menufiles.begin(); i != menufiles.end(); ++i)
		{
			if (i->find("~") != string::npos)
			{
				todel.push_back(i);
			}
		}
		for (list <list <string>::iterator>::iterator i = todel.begin(); i != todel.end(); ++i)
		{
			menufiles.erase(*i);
		}
	}

	std::map<std::string, std::list <std::pair <std::string, std::string> > > valuelists;
	PopulateValueLists(valuelists);

	if (!gui.Load(
			menufiles,
			valuelists,
			pathmanager.GetOptionsFile(),
			pathmanager.GetCarControlsFile(),
			menufolder,
			pathmanager.GetGUILanguageDir(settings.GetSkin()),
			settings.GetLanguage(),
			pathmanager.GetGUITextureDir(settings.GetSkin()),
			pathmanager.GetDataPath(),
			settings.GetTextureSize(),
			(float)graphics.GetH()/graphics.GetW(),
			fonts,
			textures,
			models,
			info_output,
			error_output))
	{
		error_output << "Error loading GUI files" << endl;
		return false;
	}

	std::map<std::string, std::string> optionmap;
	GetOptions(optionmap);
	gui.SyncOptions(true, optionmap, error_output);
	gui.ActivatePage("Main", 0.5, error_output); //nice, slow fade-in
	if (settings.GetMouseGrab()) eventsystem.SetMouseCursorVisibility(true);

	return true;
}

bool GAME::InitSound()
{
	if (sound.Init(2048, info_output, error_output))
	{
		sound.SetMasterVolume(settings.GetMasterVolume());
		sound.Pause(false);
	}
	else
	{
		error_output << "Sound initialization failed" << endl;
		return false;
	}

	info_output << "Sound initialization successful" << endl;
	return true;
}

bool GAME::ParseArguments(std::list <std::string> & args)
{
	bool continue_game(true);

	map <string, string> arghelp;
	map <string, string> argmap;

	//generate an argument map
	for (list <string>::iterator i = args.begin(); i != args.end(); ++i)
	{
		if ((*i)[0] == '-')
		{
			argmap[*i] = "";
		}

		list <string>::iterator n = i;
		n++;
		if (n != args.end())
		{
			if ((*n)[0] != '-')
				argmap[*i] = *n;
		}
	}

	//check for arguments

	if (argmap.find("-test") != argmap.end())
	{
		Test();
		continue_game = false;
	}
	arghelp["-test"] = "Run unit tests.";

	if (argmap.find("-debug") != argmap.end())
	{
		debugmode = true;
	}
	arghelp["-debug"] = "Display car debugging information.";

	if (!argmap["-cartest"].empty())
	{
		pathmanager.Init(info_output, error_output);
		PERFORMANCE_TESTING perftest;
		perftest.Test(pathmanager.GetCarPath(), argmap["-cartest"], info_output, error_output);
		continue_game = false;
	}
	arghelp["-cartest CAR"] = "Run car performance testing on given CAR.";

	if (!argmap["-profile"].empty())
	{
		pathmanager.SetProfile(argmap["-profile"]);
	}
	arghelp["-profile NAME"] = "Store settings, controls, and records under a separate profile.";

	if (argmap.find("-profiling") != argmap.end() || argmap.find("-benchmark") != argmap.end())
	{
		PROFILER.init(20);
		profilingmode = true;
	}
	arghelp["-profiling"] = "Display game performance data.";

	if (argmap.find("-dumpfps") != argmap.end())
	{
		info_output << "Dumping the frame-rate to log." << endl;
		dumpfps = true;
	}
	arghelp["-dumpfps"] = "Continually dump the framerate to the log.";


	if (!argmap["-resolution"].empty())
	{
		string res(argmap["-resolution"]);
		std::vector <std::string> restoken = Tokenize(res, "x,");
		if (restoken.size() != 2)
		{
			error_output << "Expected resolution to be in the form 640x480" << endl;
			continue_game = false;
		}
		else
		{
			stringstream sx(restoken[0]);
			stringstream sy(restoken[1]);
			int xres, yres;
			sx >> xres;
			sy >> yres;
			settings.SetResolutionX(xres);
			settings.SetResolutionY(yres);
			settings.SetResolutionOverride(true);
		}
	}
	arghelp["-resolution WxH"] = "Use the specified display resolution.";

	#ifndef _WIN32
	int processors = NUMPROCESSORS::GetNumProcessors();
	if (argmap.find("-multithreaded") != argmap.end())
	{
		multithreaded = true;

		if (processors > 1)
		{
			info_output << "Multithreading enabled: " << processors << " processors" << endl;
			//info_output << "Note that multithreading is currently NOT RECOMMENDED for use and is likely to decrease performance significantly." << endl;
		}
		else
		{
			info_output << "Multithreading forced on, but only 1 processor!" << endl;
		}
	}
	else if (continue_game)
	{
		if (processors > 1)
			info_output << "Multi-processor system detected.  Run with -multithreaded argument to enable multithreading (EXPERIMENTAL)." << endl;
	}
	arghelp["-multithreaded"] = "Use multithreading where possible.";
	#endif

	if (argmap.find("-nosound") != argmap.end())
		sound.Disable();
	arghelp["-nosound"] = "Disable all sound.";

	if (argmap.find("-benchmark") != argmap.end())
	{
		info_output << "Entering benchmark mode." << endl;
		benchmode = true;
	}
	arghelp["-benchmark"] = "Run in benchmark mode.";

	arghelp["-render FILE"] = "Load the specified render configuration file instead of the default " + renderconfigfile + ".";
	if (!argmap["-render"].empty())
	{
		renderconfigfile = argmap["-render"];
	}


	arghelp["-help"] = "Display command-line help.";
	if (argmap.find("-help") != argmap.end() || argmap.find("-h") != argmap.end() || argmap.find("--help") != argmap.end() || argmap.find("-?") != argmap.end())
	{
		string helpstr;
		unsigned int longest = 0;
		for (std::map <string,string>::iterator i = arghelp.begin(); i != arghelp.end(); ++i)
			if (i->first.size() > longest)
				longest = i->first.size();
		for (std::map <string,string>::iterator i = arghelp.begin(); i != arghelp.end(); ++i)
		{
			helpstr.append(i->first);
			for (unsigned int n = 0; n < longest+3-i->first.size(); n++)
				helpstr.push_back(' ');
			helpstr.append(i->second + "\n");
		}
		info_output << "Command-line help:\n\n" << helpstr << endl;
		continue_game = false;
	}

	return continue_game;
}

///do any necessary cleanup
void GAME::End()
{
	if (benchmode)
	{
		float mean_fps = displayframe / clocktime;
		info_output << "Elapsed time: " << clocktime << " seconds\n";
		info_output << "Average frame-rate: " << mean_fps << " frames per second\n";
		info_output << "Min / Max frame-rate: " << fps_min << " / " << fps_max << " frames per second" << endl;
	}

	if (profilingmode)
		info_output << "Profiling summary:\n" << PROFILER.getSummary(quickprof::PERCENT) << endl;

	info_output << "Shutting down..." << endl;

	LeaveGame();

	if (sound.Enabled())
		sound.Pause(true); //stop the sound thread

	settings.Save(pathmanager.GetSettingsFile(), error_output); //save settings first incase later deinits cause crashes

	graphics.Deinit();
}

void GAME::Test()
{
	QT_RUN_TESTS;

	info_output << endl;
}

void GAME::BeginDraw()
{
	PROFILER.beginBlock("render");
	//send scene information to the graphics subsystem
	if (active_camera)
	{
		MATHVECTOR <float, 3> reflection_sample_location = active_camera->GetPosition();
		if (carcontrols_local.first)
			reflection_sample_location = carcontrols_local.first->GetCenterOfMassPosition();

		QUATERNION <float> camlook;
		camlook.Rotate(3.141593*0.5,1,0,0);
		camlook.Rotate(-3.141593*0.5,0,0,1);
		QUATERNION <float> camorient = -(active_camera->GetOrientation()*camlook);
		graphics.SetupScene(settings.GetFOV(), settings.GetViewDistance(), active_camera->GetPosition(), camorient, reflection_sample_location);
	}
	else
		graphics.SetupScene(settings.GetFOV(), settings.GetViewDistance(), MATHVECTOR <float, 3> (), QUATERNION <float> (), MATHVECTOR <float, 3> ());

	graphics.SetContrast(settings.GetContrast());
	graphics.BeginScene(error_output);
	PROFILER.endBlock("render");

	PROFILER.beginBlock("scenegraph");

	TraverseScene<true>(debugnode, graphics.GetDynamicDrawlist());
	TraverseScene<false>(gui.GetNode(), graphics.GetDynamicDrawlist());
	TraverseScene<false>(track.GetRacinglineNode(), graphics.GetDynamicDrawlist());
	#ifndef USE_STATIC_OPTIMIZATION_FOR_TRACK
	TraverseScene<false>(track.GetTrackNode(), graphics.GetDynamicDrawlist());
	#endif
	TraverseScene<false>(hud.GetNode(), graphics.GetDynamicDrawlist());
	TraverseScene<false>(trackmap.GetNode(), graphics.GetDynamicDrawlist());
	TraverseScene<false>(inputgraph.GetNode(), graphics.GetDynamicDrawlist());
	TraverseScene<false>(tire_smoke.GetNode(), graphics.GetDynamicDrawlist());
	for (list <CAR>::iterator i = cars.begin(); i != cars.end(); ++i)
	{
		TraverseScene<false>(i->GetNode(), graphics.GetDynamicDrawlist());
	}

	//gui.GetNode().DebugPrint(info_output);
	PROFILER.endBlock("scenegraph");
	PROFILER.beginBlock("render");
	graphics.DrawScene(error_output);
	PROFILER.endBlock("render");
}

void GAME::FinishDraw()
{
	PROFILER.beginBlock("render");
	graphics.EndScene(error_output);
	PROFILER.endBlock("render");
}

///the main game loop
void GAME::MainLoop()
{
	while (!eventsystem.GetQuit() && (!benchmode || replay.GetPlaying()))
	{
		CalculateFPS();

		clocktime += eventsystem.Get_dt();

		eventsystem.BeginFrame();

		Tick(eventsystem.Get_dt()); //do CPU intensive stuff in parallel with the GPU

		gui.Update(eventsystem.Get_dt());

		FinishDraw(); //sync CPU and GPU (flip the page)
		BeginDraw();

		eventsystem.EndFrame();

		PROFILER.endCycle();

		displayframe++;
	}
}

///deltat is in seconds
void GAME::Tick(float deltat)
{
	const float minfps = 10.0f; //this is the minimum fps the game will run at before it starts slowing down time
	const unsigned int maxticks = (int) (1.0f / (minfps * framerate)); //slow the game down if we can't process fast enough
	const float maxtime = 1.0/minfps; //slow the game down if we can't process fast enough
	unsigned int curticks = 0;

	//throw away wall clock time if necessary to keep the framerate above the minimum
	if (deltat > maxtime)
		deltat = maxtime;

	target_time += deltat;

	//increment game logic by however many tick periods have passed since the last GAME::Tick
	while (target_time - TickPeriod()*frame > TickPeriod() && curticks < maxticks)
	{
		frame++;

		AdvanceGameLogic();

		curticks++;
	}

	if (dumpfps && curticks > 0 && frame % 100 == 0)
		info_output << "Current FPS: " << eventsystem.GetFPS() << endl;
}

///increment game logic by one frame
void GAME::AdvanceGameLogic()
{
	//PROFILER.beginBlock("input-processing");

	eventsystem.ProcessEvents();

	ProcessGUIInputs();

	ProcessGameInputs();

	//PROFILER.endBlock("input-processing");

	if (track.Loaded())
	{
		if (pause && carcontrols_local.first)
		{
			sound.Pause(true);
			//cout << "Paused" << endl;

			//this next line is required so that the game will see the unpause key
			carcontrols_local.second.ProcessInput(
				settings.GetJoyType(),
				eventsystem,
				carcontrols_local.first->GetLastSteer(),
				TickPeriod(),
				settings.GetJoy200(),
				carcontrols_local.first->GetSpeed(),
				settings.GetSpeedSensitivity(),
				graphics.GetW(),
				graphics.GetH(),
				settings.GetButtonRamp(),
				settings.GetHGateShifter());
		}
		else
		{
			//cout << "Not paused" << endl;
			if (gui.Active()) //keep the game paused when the gui is up
			{
				if (sound.Enabled())
					sound.Pause(true); //stop sounds when the gui is up
			}
			else
			{
				if (sound.Enabled())
					sound.Pause(false);

				PROFILER.beginBlock("ai");
				ai.Visualize();
				ai.update(TickPeriod(), &track, cars);
				PROFILER.endBlock("ai");

				PROFILER.beginBlock("physics");
				collision.Update(TickPeriod());
				PROFILER.endBlock("physics");

				PROFILER.beginBlock("car-update");
				for (list <CAR>::iterator i = cars.begin(); i != cars.end(); ++i)
				{
					UpdateCar(*i, TickPeriod());
				}
				PROFILER.endBlock("car-update");

				PROFILER.beginBlock("data");
				UpdateDataManager(TickPeriod());
				PROFILER.endBlock("data");

				//PROFILER.beginBlock("timer");
				UpdateTimer();
				//PROFILER.endBlock("timer");

				//PROFILER.beginBlock("particles");
				UpdateParticleSystems(TickPeriod());
				//PROFILER.endBlock("particles");

                driverfeedback.Update(eventsystem.Get_dt());

			}
		}
	}

	//PROFILER.beginBlock("trackmap-update");
	UpdateTrackMap();
	//PROFILER.endBlock("trackmap-update");

	if (sound.Enabled())
	{
		if (active_camera)
			sound.SetListener(active_camera->GetPosition(), -active_camera->GetOrientation(), MATHVECTOR <float, 3>());
		else
			sound.SetListener(MATHVECTOR <float, 3> (), QUATERNION <float> (), MATHVECTOR <float, 3>());
	}

	//PROFILER.beginBlock("force-feedback");
	UpdateForceFeedback(TickPeriod());
	//PROFILER.endBlock("force-feedback");
}

///process inputs used only for higher level game functions
void GAME::ProcessGameInputs()
{
	if (carcontrols_local.first)
	{
		if (carcontrols_local.second.GetInput(CARINPUT::SCREENSHOT) == 1.0)
		{
			//determine filename
			string shotfile;
			for (int i = 1; i < 999; i++)
			{
				stringstream s;
				s << pathmanager.GetScreenshotPath() << "/shot";
				s.width(3);
				s.fill('0');
				s << i << ".bmp";
				if (!pathmanager.FileExists(s.str()))
				{
					shotfile = s.str();
					break;
				}
			}
			if (!shotfile.empty())
			{
				info_output << "Capturing screenshot to " << shotfile << endl;
				graphics.Screenshot(shotfile);
			}
			else
				error_output << "Couldn't find a file to which to save the captured screenshot" << endl;
		}

		if (carcontrols_local.second.GetInput(CARINPUT::PAUSE) == 1.0)
		{
			//cout << "Pause input; changing " << pause << " to " << !pause << endl;
			pause = !pause;
		}

		if (carcontrols_local.second.GetInput(CARINPUT::RELOAD_SHADERS) == 1.0)
		{
			info_output << "Reloading shaders" << endl;
			if (!graphics.ReloadShaders(pathmanager.GetShaderPath(), info_output, error_output))
			{
				error_output << "Error reloading shaders" << endl;
			}
		}
	}
}

void GAME::UpdateTimer()
{
	//check for cars doing a lap
	for (list <CAR>::iterator i = cars.begin(); i != cars.end(); ++i)
	{
		int carid = cartimerids[&(*i)];

		bool advance = false;
		int nextsector = 0;
		if (track.GetSectors() > 0)
		{
			nextsector = (i->GetSector() + 1) % track.GetSectors();
			//cout << "next " << nextsector << ", cur " << i->GetSector() << ", track " << track.GetSectors() << endl;
			for (int p = 0; p < 4; p++)
			{
				if (i->GetCurPatch(p) == track.GetLapSequence(nextsector))
				{
					advance = true;
					//cout << "Drove over new sector " << nextsector << " patch " << i->GetCurPatch(p) << endl;
					//cout << p << ". " << i->GetCurPatch(p) << ", " << track.GetLapSequence(nextsector) << endl;
				}
				//else cout << p << ". " << i->GetCurPatch(p) << ", " << track.GetLapSequence(nextsector) << endl;
			}
		}

		if (advance)
		{
<<<<<<< HEAD
		    // only count it if the car's current sector isn't -1
		    // which is the default value when the car is loaded
		    //bool lap_counts = ;
			timer.Lap(carid, i->GetSector(), nextsector, (i->GetSector() >= 0));
=======
			// only count it if the car's current sector isn't -1
			// which is the default value when the car is loaded
			timer.Lap(carid, i->GetSector(), nextsector, (i->GetSector() >= 0)); 
>>>>>>> f88af7cc
			i->SetSector(nextsector);
			if (i->GetSector() == 0)
			{
                std::string finishedlap = "crossed finish line";
                driverfeedback.SetNewFeedback(finishedlap);
			}
		}

		//update how far the car is on the track
		const BEZIER * curpatch = i->GetCurPatch(0); //find the patch under the front left wheel
		if (!curpatch)
<<<<<<< HEAD
            curpatch = i->GetCurPatch(1); //try the other wheel
        if (curpatch) //only update if car is on track
        {
            MATHVECTOR <float, 3> pos = i->GetCenterOfMassPosition();
            MATHVECTOR <float, 3> back_left, back_right, front_left;

            if (!track.IsReversed())
            {
                back_left = MATHVECTOR <float, 3> (curpatch->GetBL()[2], curpatch->GetBL()[0], curpatch->GetBL()[1]);
                back_right = MATHVECTOR <float, 3> (curpatch->GetBR()[2], curpatch->GetBR()[0], curpatch->GetBR()[1]);
                front_left = MATHVECTOR <float, 3> (curpatch->GetFL()[2], curpatch->GetFL()[0], curpatch->GetFL()[1]);
            }
            else
            {
                back_left = MATHVECTOR <float, 3> (curpatch->GetFL()[2], curpatch->GetFL()[0], curpatch->GetFL()[1]);
                back_right = MATHVECTOR <float, 3> (curpatch->GetFR()[2], curpatch->GetFR()[0], curpatch->GetFR()[1]);
                front_left = MATHVECTOR <float, 3> (curpatch->GetBL()[2], curpatch->GetBL()[0], curpatch->GetBL()[1]);
            }

            //float dist_from_back = (back_left - back_right).perp_distance (back_left, pos);

            MATHVECTOR <float, 3> forwardvec = front_left - back_left;
            MATHVECTOR <float, 3> relative_pos = pos - back_left;
            float dist_from_back = 0;

=======
			curpatch = i->GetCurPatch(1); //try the other wheel
		if (curpatch) //only update if car is on track
		{
			MATHVECTOR <float, 3> pos = i->GetCenterOfMassPosition();
			MATHVECTOR <float, 3> back_left, back_right, front_left;

			if (!track.IsReversed())
			{
				back_left = MATHVECTOR <float, 3> (curpatch->GetBL()[2], curpatch->GetBL()[0], curpatch->GetBL()[1]);
				back_right = MATHVECTOR <float, 3> (curpatch->GetBR()[2], curpatch->GetBR()[0], curpatch->GetBR()[1]);
				front_left = MATHVECTOR <float, 3> (curpatch->GetFL()[2], curpatch->GetFL()[0], curpatch->GetFL()[1]);
			}
			else
			{
				back_left = MATHVECTOR <float, 3> (curpatch->GetFL()[2], curpatch->GetFL()[0], curpatch->GetFL()[1]);
				back_right = MATHVECTOR <float, 3> (curpatch->GetFR()[2], curpatch->GetFR()[0], curpatch->GetFR()[1]);
				front_left = MATHVECTOR <float, 3> (curpatch->GetBL()[2], curpatch->GetBL()[0], curpatch->GetBL()[1]);
			}

			//float dist_from_back = (back_left - back_right).perp_distance (back_left, pos);

			MATHVECTOR <float, 3> forwardvec = front_left - back_left;
			MATHVECTOR <float, 3> relative_pos = pos - back_left;
			float dist_from_back = 0;
			
>>>>>>> f88af7cc
			if (forwardvec.Magnitude() > 0.0001)
				dist_from_back = relative_pos.dot(forwardvec.Normalize());

			timer.UpdateDistance(carid, curpatch->GetDistFromStart() + dist_from_back);
			//std::cout << curpatch->GetDistFromStart() << ", " << dist_from_back << std::endl;
			//std::cout << curpatch->GetDistFromStart() + dist_from_back << std::endl;
		}

		/*info_output << "sector=" << i->GetSector() << ", next=" << track.GetLapSequence(nextsector) << ", ";
		for (int w = 0; w < 4; w++)
		{
			info_output << w << "=" << i->GetCurPatch(w) << ", ";
		}
		info_output << std::endl;*/
	}

	timer.Tick(TickPeriod());
	//timer.DebugPrint(info_output);
}

void GAME::UpdateTrackMap()
{
	list <pair<MATHVECTOR <float, 3>, bool> > carpositions;
	for (list <CAR>::iterator i = cars.begin(); i != cars.end(); ++i)
	{
		bool playercar = (carcontrols_local.first == &(*i));
		carpositions.push_back(pair<MATHVECTOR <float, 3>, bool> (i->GetCenterOfMassPosition(), playercar));
	}

	trackmap.Update(settings.GetTrackmap(), carpositions);
}

///check eventsystem state and make updates to the GUI
void GAME::ProcessGUIInputs()
{
	//handle the ESCAPE key with dedicated logic
	if (eventsystem.GetKeyState(SDLK_ESCAPE).just_down)
	{
		if (gui.Active() && gui.GetActivePageName() == "AssignControl")
		{
			if (controlgrab_page.empty())
				gui.ActivatePage("Main", 0.25, error_output); //uh, dunno what to do so go to the main menu
			else
				gui.ActivatePage(controlgrab_page, 0.25, error_output);
			if (settings.GetMouseGrab()) eventsystem.SetMouseCursorVisibility(true);
			gui.SetControlsNeedLoading(false);
		}
		else
		{
			if (track.Loaded())
			{
				if (gui.Active())
				{
					gui.DeactivateAll();
					if (settings.GetMouseGrab()) eventsystem.SetMouseCursorVisibility(false);
				}
				else
				{
					gui.ActivatePage("InGameMenu", 0.25, error_output);
					if (settings.GetMouseGrab()) eventsystem.SetMouseCursorVisibility(true);
				}
			}
		}
	}

	list <string> gui_actions;

	//handle inputs when we're waiting to assign a control
	if (gui.Active() && gui.GetActivePageName() == "AssignControl")
	{
		bool have_a_control_input = false;

		//check for key inputs
		std::map <SDLKey, TOGGLE> & keymap = eventsystem.GetKeyMap();
		for (std::map <SDLKey, TOGGLE>::iterator i = keymap.begin(); i != keymap.end() && !have_a_control_input; ++i)
		{
			if (i->second.GetImpulseRising())
			{
				have_a_control_input = true;

				carcontrols_local.second.AddInputKey(controlgrab_input, controlgrab_analog,
					controlgrab_only_one, i->first, error_output);

				//info_output << "Adding new key input for " << controlgrab_input << endl;
			}
		}

		//check for joystick inputs
		for (int j = 0; j < eventsystem.GetNumJoysticks() && !have_a_control_input; j++)
		{
			//check for joystick buttons
			for (int i = 0; i < eventsystem.GetNumButtons(j) && !have_a_control_input; i++)
			{
				if (eventsystem.GetJoyButton(j, i).GetImpulseRising())
				{
					have_a_control_input = true;

					carcontrols_local.second.AddInputJoyButton(controlgrab_input, controlgrab_analog,
							controlgrab_only_one, j, i, error_output);
				}
			}

			//check for joystick axes
			//if (settings.GetJoystickCalibrated()) //only allow joystick inputs if the joystick is calibrated //commented out because the axis detection code is smarter and only looks for deltas
			{
				for (int i = 0; i < eventsystem.GetNumAxes(j) && !have_a_control_input; i++)
				{
					//std::cout << "joy " << j << " axis " << i << ": " << eventsystem.GetJoyAxis(j, i) << endl;

					assert(j < (int)controlgrab_joystick_state.size());
					assert(i < controlgrab_joystick_state[j].GetNumAxes());

					if (eventsystem.GetJoyAxis(j, i) - controlgrab_joystick_state[j].GetAxis(i) > 0.4 && !have_a_control_input)
					{
						have_a_control_input = true;

						carcontrols_local.second.AddInputJoyAxis(controlgrab_input, controlgrab_analog,
								controlgrab_only_one, j, i, "positive", error_output);
					}

					if (eventsystem.GetJoyAxis(j, i) - controlgrab_joystick_state[j].GetAxis(i) < -0.4 && !have_a_control_input)
					{
						have_a_control_input = true;

						carcontrols_local.second.AddInputJoyAxis(controlgrab_input, controlgrab_analog,
								controlgrab_only_one, j, i, "negative", error_output);
					}
				}
			}
		}

		//check for mouse button inputs
		for (int i = 1; i <= 3 && !have_a_control_input; i++)
		{
			//std::cout << "mouse button " << i << ": " << eventsystem.GetMouseButtonState(i).down << std::endl;

			if (eventsystem.GetMouseButtonState(i).just_down)
			{
				have_a_control_input = true;

				carcontrols_local.second.AddInputMouseButton(controlgrab_input, controlgrab_analog,
					controlgrab_only_one, i, error_output);
			}
		}

		//check for mouse motion inputs
		if (!have_a_control_input)
		{
			MATHVECTOR <float, 2> orig;
			orig.Set(controlgrab_mouse_coords.first, controlgrab_mouse_coords.second);
			MATHVECTOR <float, 2> cur;
			cur.Set(eventsystem.GetMousePosition()[0],eventsystem.GetMousePosition()[1]);
			MATHVECTOR <float, 2> diff;
			diff = cur - orig;

			int threshold = 200;

			std::string motion;

			if (diff[0] < -threshold)
				motion = "left";
			else if (diff[0] > threshold)
				motion = "right";
			else if (diff[1] < -threshold)
				motion = "up";
			else if (diff[1] > threshold)
				motion = "down";

			if (!motion.empty())
			{
				have_a_control_input = true;

				carcontrols_local.second.AddInputMouseMotion(controlgrab_input, controlgrab_analog,
						controlgrab_only_one, motion, error_output);
			}
		}

		if (have_a_control_input)
			RedisplayControlPage();
	}
	else
	{
		if (gui.Active())
		{
			//send input to the gui and get output into the gui_actions list
			gui_actions = gui.ProcessInput(eventsystem.GetKeyState(SDLK_UP).just_down, eventsystem.GetKeyState(SDLK_DOWN).just_down,
					eventsystem.GetMousePosition()[0]/(float)graphics.GetW(), eventsystem.GetMousePosition()[1]/(float)graphics.GetH(),
							eventsystem.GetMouseButtonState(1).down, eventsystem.GetMouseButtonState(1).just_up, (float)graphics.GetH()/graphics.GetW(), error_output);
		}
	}

	if (gui.Active())
	{
		//if the user did something that requires loading or saving options, do a sync
		bool neededsync = false;
		if (gui.OptionsNeedSync())
		{
			std::map<std::string, std::string> optionmap;
			GetOptions(optionmap);
			gui.SyncOptions(false, optionmap, error_output);
			SetOptions(optionmap);
			neededsync = true;
		}

		if (gui.ControlsNeedLoading())
		{
			carcontrols_local.second.Load(pathmanager.GetCarControlsFile(), info_output, error_output);
			//std::cout << "Control files are being loaded: " << gui.GetActivePageName() << ", " << gui.GetLastPageName() << std::endl;
			if (!gui.GetLastPageName().empty())
			{
				LoadControlsIntoGUIPage(gui.GetLastPageName());
			}
		}

		//process gui actions
		for (list <string>::iterator i = gui_actions.begin(); i != gui_actions.end(); ++i)
		{
			ProcessGUIAction(*i);
		}

		if (neededsync &&
			gui.GetActivePageName() != "AssignControl" &&
			gui.GetActivePageName() != "EditButtonControl" &&
			gui.GetLastPageName() != "EditButtonControl" &&
			gui.GetActivePageName() != "EditAnalogControl" &&
			gui.GetLastPageName() != "EditAnalogControl")
		{
			//write out controls
			carcontrols_local.second.Save(pathmanager.GetCarControlsFile(), info_output, error_output);
			//std::cout << "Control files are being saved: " << gui.GetActivePageName() << ", " << gui.GetLastPageName() << std::endl;
		}
	}
}

void GAME::RedisplayControlPage()
{
	if (controlgrab_page.empty())
	{
		gui.ActivatePage("Main", 0.25, error_output); //uh, dunno what to do so go to the main menu
	}
	else
	{
		gui.ActivatePage(controlgrab_page, 0.25, error_output);
		LoadControlsIntoGUIPage(controlgrab_page);
	}
	gui.SetControlsNeedLoading(false);
	if (settings.GetMouseGrab()) eventsystem.SetMouseCursorVisibility(true);
}

void GAME::LoadControlsIntoGUIPage(const std::string & pagename)
{
	CONFIG controlfile;
	std::map<std::string, std::list <std::pair <std::string, std::string> > > valuelists;
	PopulateValueLists(valuelists);
	carcontrols_local.second.Save(controlfile, info_output, error_output);
	gui.UpdateControls(pagename, controlfile);
}

///process the action string from the GUI
void GAME::ProcessGUIAction(const std::string & action)
{
	if (action == "Quit")
	{
		info_output << "Got quit message from GUI.  Shutting down..." << endl;
		eventsystem.Quit();
	}
	else if (action == "StartPracticeGame")
	{
		if (!NewGame())
		{
			LeaveGame();
		}
	}
	else if (action.substr(0,14) == "controlgrabadd")
	{
		controlgrab_page = gui.GetActivePageName();
		string setting = action.substr(19);
		controlgrab_input = setting;
		controlgrab_analog = (action.substr(15,1) == "y");
		controlgrab_only_one = (action.substr(17,1) == "y");

		//info_output << "Controlgrab action: " << action << ", " << action.substr(12,1) << ", " << action.substr(14,1) << endl;
		controlgrab_mouse_coords = std::pair <int,int> (eventsystem.GetMousePosition()[0],eventsystem.GetMousePosition()[1]);
		controlgrab_joystick_state = eventsystem.GetJoysticks();
		gui.ActivatePage("AssignControl", 0.25, error_output); //nice, slow fade-in
		gui.SetControlsNeedLoading(false);
	}
	else if (action.substr(0,15) == "controlgrabedit")
	{
		//determine edit parameters
		controlgrab_page = gui.GetActivePageName();
		string controlstr = action.substr(16);
		//info_output << "Controledit action: " << controlstr << endl;
		stringstream controlstream(controlstr);
		controlgrab_editcontrol.ReadFrom(controlstream);
		assert(action.find('\n') != string::npos);
		controlgrab_input = action.substr(action.find('\n')+1);
		assert(!controlgrab_input.empty());
		//info_output << "Controledit input: " << controlgrab_input << endl;

		std::map<std::string, GUIOPTION> tempoptionmap;

		//determine which edit page to show
		bool analog = false;
		if (controlgrab_editcontrol.type == CARCONTROLMAP_LOCAL::CONTROL::JOY &&
			controlgrab_editcontrol.joytype == CARCONTROLMAP_LOCAL::CONTROL::JOYAXIS)
			analog = true;
		if (controlgrab_editcontrol.type == CARCONTROLMAP_LOCAL::CONTROL::MOUSE &&
			controlgrab_editcontrol.mousetype == CARCONTROLMAP_LOCAL::CONTROL::MOUSEMOTION)
			analog = true;

		//display the page and load up the gui state
		if (!analog)
		{
			gui.ActivatePage("EditButtonControl", 0.25, error_output);
			tempoptionmap["controledit.button.held_once"].SetCurrentValue(controlgrab_editcontrol.onetime?"true":"false");

			if (controlgrab_editcontrol.type == CARCONTROLMAP_LOCAL::CONTROL::KEY)
				tempoptionmap["controledit.button.up_down"].SetCurrentValue(controlgrab_editcontrol.keypushdown?"true":"false");
			else if (controlgrab_editcontrol.type == CARCONTROLMAP_LOCAL::CONTROL::JOY)
				tempoptionmap["controledit.button.up_down"].SetCurrentValue(controlgrab_editcontrol.joypushdown?"true":"false");
			else if (controlgrab_editcontrol.type == CARCONTROLMAP_LOCAL::CONTROL::MOUSE)
				tempoptionmap["controledit.button.up_down"].SetCurrentValue(controlgrab_editcontrol.mouse_push_down?"true":"false");
			else
				assert(0);
		}
		else
		{
			gui.ActivatePage("EditAnalogControl", 0.25, error_output);

			string deadzone, exponent, gain;
			{
				stringstream tempstr;
				tempstr << controlgrab_editcontrol.deadzone;
				//cout << "Deadzone: " << controlgrab_editcontrol.deadzone << std::endl;
				deadzone = tempstr.str();
			}
			{
				stringstream tempstr;
				tempstr << controlgrab_editcontrol.exponent;
				exponent = tempstr.str();
			}
			{
				stringstream tempstr;
				tempstr << controlgrab_editcontrol.gain;
				gain = tempstr.str();
			}
			tempoptionmap["controledit.analog.deadzone"].SetCurrentValue(deadzone);
			tempoptionmap["controledit.analog.exponent"].SetCurrentValue(exponent);
			tempoptionmap["controledit.analog.gain"].SetCurrentValue(gain);
		}
		//std::cout << "Updating options..." << endl;
		gui.GetPage(gui.GetActivePageName()).UpdateOptions(gui.GetPageNode(gui.GetActivePageName()), false, tempoptionmap, error_output);
		//std::cout << "Done updating options." << endl;
		gui.SetControlsNeedLoading(false);
	}
	else if (action == "ButtonControlOK" || action == "AnalogControlOK")
	{
		std::map<std::string, GUIOPTION> tempoptionmap;

		if (action == "ButtonControlOK")
		{
			//get current GUI state
			tempoptionmap["controledit.button.held_once"].SetCurrentValue(controlgrab_editcontrol.onetime?"true":"false");
			tempoptionmap["controledit.button.up_down"].SetCurrentValue(controlgrab_editcontrol.keypushdown?"true":"false");
			gui.GetPage(gui.GetActivePageName()).UpdateOptions(gui.GetPageNode(gui.GetActivePageName()), true, tempoptionmap, error_output);

			//save GUI state to our control
			if (tempoptionmap["controledit.button.held_once"].GetCurrentDisplayValue() == "true")
				controlgrab_editcontrol.onetime = true;
			else
				controlgrab_editcontrol.onetime = false;

			bool down = false;
			if (tempoptionmap["controledit.button.up_down"].GetCurrentDisplayValue() == "true")
				down = true;

			controlgrab_editcontrol.joypushdown = down;
			controlgrab_editcontrol.keypushdown = down;
			controlgrab_editcontrol.mouse_push_down = down;
		}
		else //analog control
		{
			//get current GUI state
			tempoptionmap["controledit.analog.deadzone"].SetCurrentValue("0");
			tempoptionmap["controledit.analog.exponent"].SetCurrentValue("1");
			tempoptionmap["controledit.analog.gain"].SetCurrentValue("1");
			gui.GetPage(gui.GetActivePageName()).UpdateOptions(gui.GetPageNode(gui.GetActivePageName()), true, tempoptionmap, error_output);

			//save GUI state to our control
			{
				stringstream tempstr(tempoptionmap["controledit.analog.deadzone"].GetCurrentDisplayValue());
				tempstr >> controlgrab_editcontrol.deadzone;
				//std::cout << controlgrab_editcontrol.deadzone << endl;
			}
			{
				stringstream tempstr(tempoptionmap["controledit.analog.exponent"].GetCurrentDisplayValue());
				tempstr >> controlgrab_editcontrol.exponent;
			}
			{
				stringstream tempstr(tempoptionmap["controledit.analog.gain"].GetCurrentDisplayValue());
				tempstr >> controlgrab_editcontrol.gain;
			}
		}

		//send our control update to the control maintainer
		carcontrols_local.second.UpdateControl(controlgrab_editcontrol, controlgrab_input, error_output);

		//go back to the previous page
		if (controlgrab_page.empty())
		{
			gui.ActivatePage("Main", 0.25, error_output); //uh, dunno what to do so go to the main menu
		}
		else
		{
			gui.ActivatePage(controlgrab_page, 0.25, error_output);
			LoadControlsIntoGUIPage(controlgrab_page);
		}
		gui.SetControlsNeedLoading(false);
	}
	else if (action == "ButtonControlCancel" || action == "AnalogControlCancel")
	{
		if (controlgrab_page.empty())
		{
			gui.ActivatePage("Main", 0.25, error_output); //uh, dunno what to do so go to the main menu
		}
		else
		{
			gui.ActivatePage(controlgrab_page, 0.25, error_output);
			LoadControlsIntoGUIPage(controlgrab_page);
		}
		gui.SetControlsNeedLoading(false);
	}
	else if (action == "ButtonControlDelete" || action == "AnalogControlDelete")
	{
		carcontrols_local.second.DeleteControl(controlgrab_editcontrol, controlgrab_input, error_output);
		if (controlgrab_page.empty())
		{
			gui.ActivatePage("Main", 0.25, error_output); //uh, dunno what to do so go to the main menu
		}
		else
		{
			gui.ActivatePage(controlgrab_page, 0.25, error_output);
			LoadControlsIntoGUIPage(controlgrab_page);
		}
		gui.SetControlsNeedLoading(false);
	}
	else if (action == "ReturnToGame")
	{
		if (gui.Active())
		{
			gui.DeactivateAll();
			if (settings.GetMouseGrab()) eventsystem.SetMouseCursorVisibility(false);
		}
	}
	else if (action == "LeaveGame")
	{
		LeaveGame();
		gui.ActivatePage("Main", 0.25, error_output);
	}
	else if (action == "StartReplay")
	{
		if (settings.GetSelectedReplay() != 0 && !NewGame(true))
		{
			gui.ActivatePage("ReplayStartError", 0.25, error_output);
		}
		//cout << settings.GetSelectedReplay() << endl;
	}
	else if (action == "PlayerCarChange") //this means the player clicked the GUI to change their car
	{
		std::list <std::pair <std::string, std::string> > carpaintlist;
		PopulateCarPaintList(settings.GetSelectedCar(), carpaintlist);
		gui.ReplaceOptionValues("game.player_paint", carpaintlist, error_output);
	}
	else if (action == "OpponentCarChange") //this means the player clicked the GUI to change the opponent car
	{
		std::list <std::pair <std::string, std::string> > carpaintlist;
		PopulateCarPaintList(settings.GetOpponentCar(), carpaintlist);
		gui.ReplaceOptionValues("game.opponent_paint", carpaintlist, error_output);
	}
	else if (action == "AddOpponent")
	{
		if (opponents.size() == 3)
		{
			opponents.clear();
			opponents_paint.clear();
			opponents_color.clear();
		}

		opponents.push_back(settings.GetOpponentCar());
		opponents_paint.push_back(settings.GetOpponentCarPaint());
		MATHVECTOR <float, 3> color(0);
		settings.GetOpponentColor(color[0], color[1], color[2]);
		opponents_color.push_back(color);

		std::string opponentstr = "Opponents: ";
		for (std::vector<std::string>::iterator i = opponents.begin(); i != opponents.end(); ++i)
		{
			if (i != opponents.begin())
			{
				opponentstr += ", ";
			}
			opponentstr += *i;
		}
		SCENENODE & pagenode = gui.GetPageNode("SingleRace");
		gui.GetPage("SingleRace").GetLabel("OpponentsLabel").get().SetText(pagenode, opponentstr);
	}
	else if (action == "RestartGame")
	{
		bool play_replay = false;
		bool add_opponents = !opponents.empty();
		if (!NewGame(play_replay, add_opponents, race_laps))
		{
			LeaveGame();
		}
	}
	else if (action == "StartRace")
	{
		//handle a single race
		if (opponents.empty())
		{
			gui.ActivatePage("NoOpponentsError", 0.25, error_output);
		}
		else
		{
			bool play_replay = false;
			bool add_opponents = true;
			int num_laps = settings.GetNumberOfLaps();
			if (!NewGame(play_replay, add_opponents, num_laps))
			{
				LeaveGame();
			}
		}
	}
	else
	{
		error_output << "Unhandled GUI event: " << action << endl;
	}
}

///send inputs to the car, check for collisions, and so on
void GAME::UpdateCar(CAR & car, double dt)
{
	car.Update(dt);
	UpdateCarInputs(car);
	AddTireSmokeParticles(dt, car);
	UpdateDriftScore(car, dt);
}

void GAME::UpdateCarInputs(CAR & car)
{
	std::vector <float> carinputs(CARINPUT::INVALID, 0.0f);

	if (carcontrols_local.first == &car)
	{
		if (replay.GetPlaying())
		{
			const std::vector <float> & inputarray = replay.PlayFrame(car);
			assert(inputarray.size() <= carinputs.size());
			for (unsigned int i = 0; i < inputarray.size(); i++)
			{
				carinputs[i] = inputarray[i];
			}
		}
		else
		{
			//carinputs = carcontrols_local.second.GetInputs();
			carinputs = carcontrols_local.second.ProcessInput(
					settings.GetJoyType(),
					eventsystem,
					car.GetLastSteer(),
					TickPeriod(),
					settings.GetJoy200(),
					car.GetSpeed(),
					settings.GetSpeedSensitivity(),
					graphics.GetW(),
					graphics.GetH(),
					settings.GetButtonRamp(),
					settings.GetHGateShifter());
		}
	}
	else
	{
		carinputs = ai.GetInputs(&car);
		assert(carinputs.size() == CARINPUT::INVALID);
	}

	//force brake and clutch during staging and once the race is over
	if (timer.Staging() || ((int)timer.GetCurrentLap(cartimerids[&car]) > race_laps && race_laps > 0))
	{
		carinputs[CARINPUT::BRAKE] = 1.0;
	}

	car.HandleInputs(carinputs, TickPeriod());

	if (carcontrols_local.first == &car)
	{
		if (replay.GetRecording())
			replay.RecordFrame(carinputs, car);

		inputgraph.Update(carinputs);

		if (replay.GetPlaying())
		{
			//this next line allows game inputs to be processed
			carcontrols_local.second.ProcessInput(
				settings.GetJoyType(),
				eventsystem,
				car.GetLastSteer(),
				TickPeriod(),
				settings.GetJoy200(),
				car.GetSpeed(),
				settings.GetSpeedSensitivity(),
				graphics.GetW(),
				graphics.GetH(),
				settings.GetButtonRamp(),
				settings.GetHGateShifter());
		}

		stringstream debug_info1, debug_info2, debug_info3, debug_info4;
		if (debugmode)
		{
			car.DebugPrint(debug_info1, true, false, false, false);
			car.DebugPrint(debug_info2, false, true, false, false);
			car.DebugPrint(debug_info3, false, false, true, false);
			car.DebugPrint(debug_info4, false, false, false, true);
		}
		std::pair <int, int> curplace = timer.GetPlayerPlace();
		hud.Update(fonts["lcd"], fonts["futuresans"], timer.GetPlayerTime(), timer.GetLastLap(),
			timer.GetBestLap(), timer.GetStagingTimeLeft(),
			timer.GetPlayerCurrentLap(), race_laps, curplace.first, curplace.second,
			car.GetClutch(), car.GetGear(), car.GetEngineRPM(),
			car.GetEngineRedline(), car.GetEngineRPMLimit(), car.GetSpeedometer(),
			settings.GetMPH(), debug_info1.str(), debug_info2.str(), debug_info3.str(),
			debug_info4.str(), graphics.GetW(), graphics.GetH(), car.GetABSEnabled(),
			car.GetABSActive(), car.GetTCSEnabled(), car.GetTCSActive(),
			timer.GetIsDrifting(cartimerids[&car]), timer.GetDriftScore(cartimerids[&car]),
			timer.GetThisDriftScore(cartimerids[&car]),
            driverfeedback.IsFeedbackDisplayed(), driverfeedback.GetMessageText(), driverfeedback.GetMessageAlpha());

		//handle camera mode change inputs
		CAMERA * old_camera = active_camera;
		CARCONTROLMAP_LOCAL & carcontrol = carcontrols_local.second;
		if (carcontrol.GetInput(CARINPUT::VIEW_HOOD))
		{
			active_camera = car.Cameras().Select("hood");
		}
		else if (carcontrol.GetInput(CARINPUT::VIEW_INCAR))
		{
			active_camera = car.Cameras().Select("incar");
		}
		else if (carcontrol.GetInput(CARINPUT::VIEW_FREE))
		{
			active_camera = car.Cameras().Select("free");
		}
		else if (carcontrol.GetInput(CARINPUT::VIEW_ORBIT))
		{
			active_camera = car.Cameras().Select("orbit");
		}
		else if (carcontrol.GetInput(CARINPUT::VIEW_CHASERIGID))
		{
			active_camera = car.Cameras().Select("chaserigid");
		}
		else if (carcontrol.GetInput(CARINPUT::VIEW_CHASE))
		{
			active_camera = car.Cameras().Select("chase");
		}
		else if (carcontrol.GetInput(CARINPUT::VIEW_NEXT))
		{
			active_camera = car.Cameras().Next();
		}
		else if (carcontrol.GetInput(CARINPUT::VIEW_PREV))
		{
			active_camera = car.Cameras().Prev();
		}
		settings.SetCameraMode(active_camera->GetName());

		if(old_camera != active_camera)
		{
			active_camera->Reset(car.GetPosition(), car.GetOrientation());
		}

		//handle camera inputs
		float left = TickPeriod() * (carcontrol.GetInput(CARINPUT::PAN_LEFT) - carcontrol.GetInput(CARINPUT::PAN_RIGHT));
		float up = TickPeriod() * (carcontrol.GetInput(CARINPUT::PAN_UP) - carcontrol.GetInput(CARINPUT::PAN_DOWN));
		float dx = TickPeriod() * (carcontrol.GetInput(CARINPUT::ZOOM_IN) - carcontrol.GetInput(CARINPUT::ZOOM_OUT));
		active_camera->Rotate(-up, left); //up is inverted
		active_camera->Move(4 * dx, 0, 0);

		//set cockpit sounds
		bool incar = (active_camera->GetName() == "hood" || active_camera->GetName() == "incar");
		{
			std::list <SOUNDSOURCE *> soundlist;
			car.GetEngineSoundList(soundlist);
			for (std::list <SOUNDSOURCE *>::iterator s = soundlist.begin(); s != soundlist.end(); s++)
			{
				(*s)->Enable3D(!incar);
			}
		}

		//hide glass if we're inside the car
		car.EnableGlass(!incar);

		//move up the close shadow distance if we're in the cockpit
		graphics.SetCloseShadow(incar ? 1.0 : 5.0);
	}
}

///start a new game.  LeaveGame() is called first thing, which should take care of clearing out all current data.
bool GAME::NewGame(bool playreplay, bool addopponents, int num_laps)
{
	LeaveGame(); //this should clear out all data

	if (playreplay)
	{
		stringstream replayfilenamestream;

		if(benchmode)
			replayfilenamestream << pathmanager.GetReplayPath() << "/benchmark.vdr";
		else
			replayfilenamestream << pathmanager.GetReplayPath() << "/" << settings.GetSelectedReplay() << ".vdr";

		string replayfilename = replayfilenamestream.str();
		info_output << "Loading replay file " << replayfilename << endl;
		if (!replay.StartPlaying(replayfilename, error_output))
			return false;
	}

	//set the track name
	std::string trackname;
	if (playreplay)
	{
		trackname = replay.GetTrack();
	}
	else
	{
		trackname = settings.GetTrack();
	}

	if (!LoadTrack(trackname))
	{
		error_output << "Error during track loading: " << trackname << endl;
		return false;
	}
/*
	if (!sky.Load(pathmanager.GetTrackPath()+"/"+trackname))
	{
		info_output << "No sky settings file found. Fall back to sky box." << std::endl;
	}
*/
	//start out with no camera
	active_camera = NULL;

	//load the local player's car
	//load the local player's car
	//cout << "About to load car..." << endl;
	MATHVECTOR<float, 3> carcolor(0);
	string carname, carpaint("00"), carfile;
	if (playreplay)
	{
		carname = replay.GetCarType();
		carpaint = replay.GetCarPaint();
		carfile = replay.GetCarFile();
		replay.GetCarColor(carcolor[0], carcolor[1], carcolor[2]);
	}
	else
	{
		carname = settings.GetSelectedCar();
		carpaint = settings.GetPlayerCarPaint();
		settings.GetPlayerColor(carcolor[0], carcolor[1], carcolor[2]);
	}
	if (!LoadCar(carname, carpaint, carcolor, track.GetStart(0).first, track.GetStart(0).second, true, false, carfile))
	{
		return false;
	}
	//cout << "After load car: " << carcontrols_local.first << endl;

<<<<<<< HEAD
	// setup data logging and metrics
	data_manager.Init(pathmanager.GetDataSettingsFile(), pathmanager.GetDataLogPath());

    race_laps = num_laps;
=======
	race_laps = num_laps;
>>>>>>> f88af7cc

	//load AI cars
	if (addopponents)
	{
		int carcount = 1;
		for (unsigned int i = 0; i < opponents.size(); ++i)
		{
			//int startplace = std::min(carcount, track.GetNumStartPositions()-1);
			int startplace = carcount;
			if (!LoadCar(opponents[i], opponents_paint[i], opponents_color[i], track.GetStart(startplace).first, track.GetStart(startplace).second, false, true))
				return false;
			ai.add_car(&cars.back(), settings.GetAIDifficulty());
			carcount++;
		}
	}
	else
	{
		opponents.clear();
	}

	//send car sounds to the sound subsystem
	for (std::list <CAR>::iterator i = cars.begin(); i != cars.end(); ++i)
	{
		std::list <SOUNDSOURCE *> soundlist;
		i->GetSoundList(soundlist);
		for (std::list <SOUNDSOURCE *>::iterator s = soundlist.begin(); s != soundlist.end(); ++s)
		{
			sound.AddSource(**s);
		}
	}

	//enable HUD display
	if (settings.GetShowHUD())
		hud.Show();
	if (settings.GetInputGraph())
		inputgraph.Show();

	//load the timer
	float pretime = 0.0f;
	if (num_laps > 0)
		pretime = 3.0f;
	if (!timer.Load(pathmanager.GetTrackRecordsPath()+"/"+trackname+".txt", pretime, error_output))
		return false;

	//add cars to the timer system
	int count = 0;
	for (std::list <CAR>::iterator i = cars.begin(); i != cars.end(); ++i)
	{
		cartimerids[&(*i)] = timer.AddCar(i->GetCarType());
		if (carcontrols_local.first == &(*i))
			timer.SetPlayerCarID(count);
		count++;
	}

	//set up the GUI
	gui.SetInGame(true);
	gui.DeactivateAll();
	if (settings.GetMouseGrab())
		eventsystem.SetMouseCursorVisibility(false);

	//record a replay
	if (settings.GetRecordReplay() && !playreplay)
	{
		assert(carcontrols_local.first);
		std::string cartype = carcontrols_local.first->GetCarType();
		std::string carpath = pathmanager.GetCarPath()+"/"+cartype+"/"+cartype+".car";

		float r(0), g(0), b(0);
		settings.GetPlayerColor(r, g, b);

		replay.StartRecording(
			cartype,
			settings.GetPlayerCarPaint(),
			r, g, b,
			carpath,
			settings.GetTrack(),
			error_output);
	}

	textures.Sweep();
	models.Sweep();
	sounds.Sweep();
	return true;
}

std::string GAME::GetReplayRecordingFilename()
{
	//determine replay filename
	int replay_number = 1;
	for (int i = 1; i < 99; i++)
	{
		stringstream s;
		s << pathmanager.GetReplayPath() << "/" << i << ".vdr";
		if (!pathmanager.FileExists(s.str()))
		{
			replay_number = i;
			break;
		}
	}
	stringstream s;
	s << pathmanager.GetReplayPath() << "/" << replay_number << ".vdr";
	return s.str();
}

///clean up all game data
void GAME::LeaveGame()
{
	if (data_manager.IsEnabled())
	{
		info_output << "Writing log..." << endl;
		data_manager.WriteLog();
		// this will trigger the log writing and clean up the metrics
		data_manager.Clear();
	}

	ai.clear_cars();

	carcontrols_local.first = NULL;

	if (replay.GetRecording())
	{
		info_output << "Saving replay to " << GetReplayRecordingFilename() << endl;
		replay.StopRecording(GetReplayRecordingFilename());

		std::list <std::pair <std::string, std::string> > replaylist;
		PopulateReplayList(replaylist);
		gui.ReplaceOptionValues("game.selected_replay", replaylist, error_output);
	}
	if (replay.GetPlaying())
		replay.StopPlaying();

	gui.SetInGame(false);

	// clear out the static drawables
	SCENENODE empty;
	graphics.AddStaticNode(empty, true);

	if (sound.Enabled())
	{
		for (std::list <CAR>::iterator i = cars.begin(); i != cars.end(); ++i)
		{
			std::list <SOUNDSOURCE *> soundlist;
			i->GetSoundList(soundlist);
			for (std::list <SOUNDSOURCE *>::iterator s = soundlist.begin(); s != soundlist.end(); s++)
			{
				sound.RemoveSource(*s);
			}
		}
	}

	collision.Clear();
	track.Unload();
	cars.clear();
	hud.Hide();
	inputgraph.Hide();
	trackmap.Unload();
	timer.Unload();
	active_camera = NULL;
	pause = false;
	tire_smoke.Clear();
}

///add a car, optionally controlled by the local player
bool GAME::LoadCar(
	const std::string & carname, const std::string & carpaint,
	const MATHVECTOR <float, 3> & carcolor,
	const MATHVECTOR <float, 3> & start_position,
	const QUATERNION <float> & start_orientation,
	bool islocal, bool isai, const string & carfile)
{
	std::string partspath = pathmanager.GetCarSharedDir();
	std::string carpath = pathmanager.GetCarDir()+"/"+carname;
	std::string cfgpath = pathmanager.GetDataPath()+"/"+carpath+"/"+carname+".car";

	CONFIG carconf;
	if (carfile.empty()) //if no file is passed in, then load it from disk
	{
		if (!carconf.Load(cfgpath)) return false;
	}
	else
	{
		stringstream carstream(carfile);
		if (!carconf.Load(carstream)) return false;
	}

	cars.push_back(CAR());
	CAR & car = cars.back();
	bool loaddriver = true;

	if (!car.LoadGraphics(
		carconf, carpath, carname, partspath,
		carcolor, carpaint, settings.GetTextureSize(), settings.GetAnisotropy(),
		settings.GetCameraBounce(), loaddriver, debugmode,
		textures, models, info_output, error_output))
	{
		error_output << "Error loading car: " << carname << endl;
		cars.pop_back();
		return false;
	}

	if(sound.Enabled() && !car.LoadSounds(carpath, carname, sound.GetDeviceInfo(), sounds, info_output, error_output))
	{
		return false;
	}

	if (!car.LoadPhysics(
		carconf, carpath,
		start_position, start_orientation,
		settings.GetABS() || isai, settings.GetTCS() || isai,
		models,  collision,
		info_output, error_output))
	{
		return false;
	}

	info_output << "Car loading was successful: " << carname << endl;
	if (islocal)
	{
		//load local controls
		carcontrols_local.first = &cars.back();

		//set the active camera
		active_camera = car.Cameras().Select(settings.GetCameraMode());
		active_camera->Reset(car.GetPosition(), car.GetOrientation());

		// setup auto clutch and auto shift
		ProcessNewSettings();

		// shift into first gear if autoshift enabled
		if (carcontrols_local.first && settings.GetAutoShift())
			carcontrols_local.first->SetGear(1);
	}

	return true;
}

bool GAME::LoadTrack(const std::string & trackname)
{
	LoadingScreen(0.0, 1.0);

	//load the track
	if (!track.DeferredLoad(
			textures,
			models,
			pathmanager.GetTrackPath()+"/"+trackname,
			pathmanager.GetTrackDir()+"/"+trackname,
			pathmanager.GetEffectsTextureDir(),
			settings.GetTextureSize(),
			settings.GetAnisotropy(),
			settings.GetTrackReverse(),
			graphics.GetShadows(),
			false))
	{
		error_output << "Error loading track: " << trackname << endl;
		return false;
	}
	bool success = true;
	int count = 0;
	while (!track.Loaded() && success)
	{
		int displayevery = track.DeferredLoadTotalObjects() / 50;
		if (displayevery == 0 || count % displayevery == 0)
		{
			LoadingScreen(count, track.DeferredLoadTotalObjects());
		}
		success = track.ContinueDeferredLoad();
		count++;
	}

	if (!success)
	{
		error_output << "Error loading track (deferred): " << trackname << endl;
		return false;
	}

	//set racing line visibility
	track.SetRacingLineVisibility(settings.GetRacingline());

	//generate the track map
	if (!trackmap.BuildMap(
			track.GetRoadList(),
			graphics.GetW(),
			graphics.GetH(),
			trackname,
			pathmanager.GetHUDTextureDir(),
			settings.GetTextureSize(),
			textures,
			error_output))
	{
		error_output << "Error loading track map: " << trackname << endl;
		return false;
	}

	//setup track collision
	collision.SetTrack(&track);
	collision.DebugPrint(info_output);

	//build static drawlist
	#ifdef USE_STATIC_OPTIMIZATION_FOR_TRACK
	graphics.AddStaticNode(track.GetTrackNode());
	#endif

	return true;
}

bool GAME::LoadFonts()
{
	string fontdir = pathmanager.GetFontDir(settings.GetSkin());
	string fontpath = pathmanager.GetDataPath()+"/"+fontdir;

	if (graphics.GetUsingShaders())
	{
		if (!fonts["freesans"].Load(fontpath+"/freesans.txt",fontdir, "freesans.png", settings.GetTextureSize(), textures, error_output)) return false;
		if (!fonts["lcd"].Load(fontpath+"/lcd.txt",fontdir, "lcd.png", settings.GetTextureSize(), textures, error_output)) return false;
		if (!fonts["futuresans"].Load(fontpath+"/futuresans.txt",fontdir, "futuresans.png", settings.GetTextureSize(), textures, error_output)) return false;
	}
	else
	{
		if (!fonts["freesans"].Load(fontpath+"/freesans.txt",fontdir, "freesans_noshaders.png", settings.GetTextureSize(), textures, error_output)) return false;
		if (!fonts["lcd"].Load(fontpath+"/lcd.txt",fontdir, "lcd_noshaders.png", settings.GetTextureSize(), textures,  error_output)) return false;
		if (!fonts["futuresans"].Load(fontpath+"/futuresans.txt",fontdir, "futuresans_noshaders.png", settings.GetTextureSize(), textures, error_output)) return false;
	}

	info_output << "Loaded fonts successfully" << endl;

	return true;
}

void GAME::CalculateFPS()
{
	if (eventsystem.Get_dt() > 0)
	{
		fps_track[fps_position] = 1.0/eventsystem.Get_dt();
	}

	fps_position = (fps_position + 1) % 10;
	float fps_avg = 0.0;
	for (int i = 0; i < 10; i++)
	{
		fps_avg += fps_track[i];
	}
	fps_avg /= 10.0;

	stringstream fpsstr;
	fpsstr << "FPS: " << (int)fps_avg;

	if(fps_min == 0 && frame > 20) //don't start looking an min/max until we've put out a few frames
	{
		fps_max = fps_avg;
		fps_min = fps_avg;
	}
	else if(fps_avg > fps_max)
	{
		fps_max = fps_avg;
	}
	else if(fps_avg < fps_min)
	{
		fps_min = fps_avg;
	}

	if (settings.GetShowFps())
	{
		float screenhwratio = (float)graphics.GetH() / graphics.GetW();
		float scaley = 0.03;
		float scalex = scaley * screenhwratio;
		float w = fps_draw.GetWidth("FPS: 100") * screenhwratio;
		float x = 0.5 - w * 0.5;
		float y = 1 - scaley;
		fps_draw.Revise(fpsstr.str(), x, y, scalex, scaley);
		fps_draw.SetDrawEnable(debugnode, true);
	}
	else
	{
		fps_draw.SetDrawEnable(debugnode, false);
	}

	if (profilingmode && frame % 10 == 0)
	{
		profiling_text.Revise(PROFILER.getAvgSummary(quickprof::MICROSECONDS));
	}
}

bool SortStringPairBySecond (const pair<string,string> & first, const pair<string,string> & second)
{
	return first.second < second.second;
}

void GAME::PopulateReplayList(std::list <std::pair <std::string, std::string> > & replaylist)
{
	replaylist.clear();
	int numreplays = 0;
	std::list <std::string> replayfoldercontents;
	if (pathmanager.GetFileList(pathmanager.GetReplayPath(),replayfoldercontents))
	{
		for (std::list <std::string>::iterator i = replayfoldercontents.begin(); i != replayfoldercontents.end(); ++i)
		{
			if (*i != "benchmark.vdr" && i->find(".vdr") == i->length()-4)
			{
				stringstream rnumstr;
				rnumstr << numreplays+1;
				replaylist.push_back(pair<string,string>(rnumstr.str(),*i));
				numreplays++;
			}
		}
	}

	if (numreplays == 0)
	{
		replaylist.push_back(pair<string,string>("0","None"));
		settings.SetSelectedReplay(0); //replay zero is a special value that the GAME class interprets as "None"
	}
	else
	{
		settings.SetSelectedReplay(1);
	}
}

void GAME::PopulateCarPaintList(const std::string & carname, std::list <std::pair <std::string, std::string> > & carpaintlist)
{
	carpaintlist.clear();
	bool exists = true;
	int paintnum = 0;
	while (exists)
	{
		exists = false;

		stringstream paintstr;
		paintstr.width(2);
		paintstr.fill('0');
		paintstr << paintnum;

		std::string cartexfile =pathmanager.GetCarPath()+"/"+carname+"/body"+paintstr.str()+".png";
		//std::cout << cartexfile << std::endl;
		ifstream check(cartexfile.c_str());
		if (check)
		{
			exists = true;
			carpaintlist.push_back(pair<string,string>(paintstr.str(),paintstr.str()));
			//std::cout << carname << ": " << paintstr.str() << std::endl;
			paintnum++;
		}
	}
}

void GAME::PopulateValueLists(std::map<std::string, std::list <std::pair <std::string, std::string> > > & valuelists)
{
	//populate track list
	{
		list <pair<string,string> > tracklist;
		list <string> trackfolderlist;
		pathmanager.GetFileList(pathmanager.GetTrackPath(), trackfolderlist);
		for (list <string>::iterator i = trackfolderlist.begin(); i != trackfolderlist.end(); ++i)
		{
			ifstream check((pathmanager.GetTrackPath()+"/"+*i+"/about.txt").c_str());
			if (check)
			{
				string displayname;
				getline(check, displayname);
				tracklist.push_back(pair<string,string>(*i,displayname));
			}
		}
		tracklist.sort(SortStringPairBySecond);
		valuelists["tracks"] = tracklist;
	}

	//populate car list
	{
		list <pair<string,string> > carlist;
		list <string> carfolderlist;
		pathmanager.GetFileList(pathmanager.GetCarPath(), carfolderlist);
		for (list <string>::iterator i = carfolderlist.begin(); i != carfolderlist.end(); ++i)
		{
			ifstream check((pathmanager.GetCarPath()+"/"+*i+"/about.txt").c_str());
			if (check)
			{
				carlist.push_back(pair<string,string>(*i,*i));
			}
		}
		valuelists["cars"] = carlist;
	}

	//populate car paints
	{
		PopulateCarPaintList(settings.GetSelectedCar(), valuelists["player_paints"]);
		PopulateCarPaintList(settings.GetOpponentCar(), valuelists["opponent_paints"]);
	}

	//populate video mode list
	{
		list <pair<string,string> > modelistx;
		list <pair<string,string> > modelisty;

		ifstream modes(pathmanager.GetVideoModeFile().c_str());
		while (modes.good())
		{
			string x, y;
			modes >> x;
			modes >> y;
			if (!x.empty() && !y.empty())
			{
				modelistx.push_back(pair<string,string>(x,x));
				modelisty.push_back(pair<string,string>(y,y));
			}
		}

		modelistx.reverse();
		modelisty.reverse();

		valuelists["resolution_widths"] = modelistx;
		valuelists["resolution_heights"] = modelisty;
	}

	//populate anisotropy list
	int max_aniso = graphics.GetMaxAnisotropy();
	valuelists["anisotropy"].push_back(pair<string,string>("0","Off"));
	int cur = 1;
	while (cur <= max_aniso)
	{
		stringstream anisostr;
		anisostr << cur;
		valuelists["anisotropy"].push_back(pair<string,string>(anisostr.str(),anisostr.str()+"X"));
		cur *= 2;
	}

	//populate antialiasing list
	valuelists["antialiasing"].push_back(pair<string,string>("0","Off"));
	if (graphics.AntialiasingSupported())
	{
		valuelists["antialiasing"].push_back(pair<string,string>("2","2X"));
		valuelists["antialiasing"].push_back(pair<string,string>("4","4X"));
	}

	//populate replays list
	{
		PopulateReplayList(valuelists["replays"]);
	}

	//populate other lists
	valuelists["joy_indeces"].push_back(pair<string,string>("0","0"));

	//populate skins
	list <string> skinlist;
	pathmanager.GetFileList(pathmanager.GetSkinPath(), skinlist);
	for (list <string>::iterator i = skinlist.begin(); i != skinlist.end(); ++i)
	{
		if (pathmanager.FileExists(pathmanager.GetSkinPath()+*i+"/menus/Main"))
		{
			valuelists["skins"].push_back(pair<string,string>(*i,*i));
		}
	}

	//populate languages
	list <string> languages;
	string skinfolder = pathmanager.GetDataPath() + "/" + pathmanager.GetGUILanguageDir(settings.GetSkin()) + "/";
	pathmanager.GetFileList(skinfolder, languages, ".lng");
	for (list <string>::iterator i = languages.begin(); i != languages.end(); ++i)
	{
		if (pathmanager.FileExists(skinfolder + *i))
		{
			size_t n = i->rfind(".lng");
			string value = i->substr(0, n);
			valuelists["languages"].push_back(pair<string,string>(value, value));
		}
	}
}

// read options from settings
void GAME::GetOptions(std::map<std::string, std::string> & options)
{
	bool write_to = true;
	CONFIG tempconfig;
	settings.Serialize(write_to, tempconfig);

	for (CONFIG::const_iterator ic = tempconfig.begin(); ic != tempconfig.end(); ++ic)
	{
		std::string section = ic->first;
		for (CONFIG::SECTION::const_iterator is = ic->second.begin(); is != ic->second.end(); ++is)
		{
			if (section.length() > 0)
				options[section + "." + is->first] = is->second;
			else
				options[is->first] = is->second;
		}
	}
}

// write options to settings
void GAME::SetOptions(const std::map<std::string, std::string> & options)
{
	CONFIG tempconfig;
	for (map<string, string>::const_iterator i = options.begin(); i != options.end(); ++i)
	{
		std::string section;
		std::string param = i->first;
		size_t n = param.find(".");
		if (n < param.length())
		{
			section = param.substr(0, n);
			param.erase(0, n + 1);
		}
		tempconfig.SetParam(section, param, i->second);
	}

	bool write_to = false;
	settings.Serialize(write_to, tempconfig);

	// account for new settings
	ProcessNewSettings();
}

///update the game with any new setting changes that have just been made
void GAME::ProcessNewSettings()
{
	if (track.Loaded())
	{
		if (settings.GetShowHUD())
			hud.Show();
		else
			hud.Hide();

		if (settings.GetInputGraph())
			inputgraph.Show();
		else
			inputgraph.Hide();

		track.SetRacingLineVisibility(settings.GetRacingline());
	}

	if (carcontrols_local.first)
	{
		carcontrols_local.first->SetAutoClutch(settings.GetAutoClutch());
		carcontrols_local.first->SetAutoShift(settings.GetAutoShift());
	}

	sound.SetMasterVolume(settings.GetMasterVolume());
}

void GAME::LoadingScreen(float progress, float max)
{
	assert(max > 0);
	loadingscreen.Update(progress/max);

	TraverseScene<true>(loadingscreen.GetNode(), graphics.GetDynamicDrawlist());

	graphics.SetupScene(45.0, 100.0, MATHVECTOR <float, 3> (), QUATERNION <float> (), MATHVECTOR <float, 3> ());

	graphics.BeginScene(error_output);
	graphics.DrawScene(error_output);
	graphics.EndScene(error_output);
}

void GAME::UpdateForceFeedback(float dt)
{
#ifdef ENABLE_FORCE_FEEDBACK
	if (carcontrols_local.first)
	{
		//static ofstream file("ff_output.txt");
		ff_update_time += dt;
		const double ffdt = 0.02;
		if (ff_update_time >= ffdt )
		{
			ff_update_time = 0.0;
			double feedback = -carcontrols_local.first->GetFeedback();

			feedback = settings.GetFFGain() * feedback / 100.0;
			if (settings.GetFFInvert()) feedback = -feedback;

			if (feedback > 1.0)
				feedback = 1.0;
			if (feedback < -1.0)
				feedback = -1.0;
			//feedback += 0.5;
			/*
			static double motion_frequency = 0.1;
			static double motion_amplitude = 4.0;
			static double spring_strength = 1.0;
			*/
			//double center = sin( timefactor * 2 * M_PI * motion_frequency ) * motion_amplitude;
			double force = feedback;

			//std::cout << "ff_update_time: " << ff_update_time << " force: " << force << endl;
			forcefeedback->update(force, &feedback, ffdt, error_output);
		}
	}

	if (pause && dt == 0)
	{
		double pos=0;
		forcefeedback->update(0, &pos, 0.02, error_output);
	}
#endif
}

void GAME::AddTireSmokeParticles(float dt, CAR & car)
{
	for (int i = 0; i < 4; i++)
	{
		float squeal = car.GetTireSquealAmount(WHEEL_POSITION(i));
		if (squeal > 0)
		{
			unsigned int interval = 0.2 / dt; //only spawn particles every so often
			if (particle_timer % interval == 0)
			{
				tire_smoke.AddParticle(
					car.GetWheelPosition(WHEEL_POSITION(i)) - MATHVECTOR<float,3>(0,0,car.GetTireRadius(WHEEL_POSITION(i))),
					0.5, 0.5, 0.5, 0.5);
			}
		}
	}
}

void GAME::UpdateParticleSystems(float dt)
{
	if (track.Loaded())
	{
		if (active_camera)
		{
			QUATERNION <float> camlook;
			camlook.Rotate(3.141593*0.5,1,0,0);
			camlook.Rotate(-3.141593*0.5,0,0,1);
			QUATERNION <float> camorient = -(active_camera->GetOrientation()*camlook);

			tire_smoke.Update(dt, camorient, active_camera->GetPosition());
		}
	}

	particle_timer++;
	particle_timer = particle_timer % (unsigned int)((1.0/TickPeriod()));
}

void GAME::UpdateDriftScore(CAR & car, double dt)
{
	bool is_drifting = false;
	bool spin_out = false;

	//make sure the car is not off track
	int wheel_count = 0;
	for (int i=0; i < 4; i++)
	{
		if ( car.GetCurPatch ( WHEEL_POSITION(i) ) ) wheel_count++;
	}

	bool on_track = ( wheel_count > 1 );

	//car's direction on the horizontal plane
	MATHVECTOR <float, 3> car_orientation = car.GetOrientation().AxisX();
	car_orientation[2] = 0;

	//car's velocity on the horizontal plane
	MATHVECTOR <float, 3> car_velocity = car.GetVelocity();
	car_velocity[2] = 0;
	float car_speed = car_velocity.Magnitude();

	//angle between car's direction and velocity
	float car_angle = 0;
	float mag = car_orientation.Magnitude() * car_velocity.Magnitude();
	if (mag > 0.001)
	{
		float dotprod = car_orientation.dot ( car_velocity )/mag;
		if (dotprod > 1.0)
			dotprod = 1.0;
		if (dotprod < -1.0)
			dotprod = -1.0;
		car_angle = acos(dotprod);
	}

	assert(car_angle == car_angle); //assert that car_angle isn't NAN
	assert(cartimerids.find(&car) != cartimerids.end()); //assert that the car is registered with the timer system

	if ( on_track )
	{
		//velocity must be above 10 m/s
		if ( car_speed > 10 )
		{
			//drift starts when the angle > 0.2 (around 11.5 degrees)
			//drift ends when the angle < 0.1 (aournd 5.7 degrees)
			float angle_threshold(0.2);
			if ( timer.GetIsDrifting(cartimerids[&car]) ) angle_threshold = 0.1;

			is_drifting = ( car_angle > angle_threshold && car_angle <= M_PI/2.0 );
			spin_out = ( car_angle > M_PI/2.0 );
		}
	}

	//calculate score
	if ( is_drifting )
	{
		//base score is the drift distance
		timer.IncrementThisDriftScore(cartimerids[&car], dt * car_speed);

		//bonus score calculation is now done in TIMER
		timer.UpdateMaxDriftAngleSpeed(cartimerids[&car], car_angle, car_speed);

		//std::cout << timer.GetDriftScore(cartimerids[&car]) << " + " << timer.GetThisDriftScore(cartimerids[&car]) << endl;
	}

	timer.SetIsDrifting(cartimerids[&car], is_drifting, on_track && !spin_out);

	//std::cout << is_drifting << ", " << on_track << ", " << car_angle << endl;
}

void GAME::BeginStartingUp()
{
	std::ofstream f(pathmanager.GetStartupFile().c_str());
}

void GAME::DoneStartingUp()
{
	std::remove(pathmanager.GetStartupFile().c_str());
}

bool GAME::LastStartWasSuccessful() const
{
	return !pathmanager.FileExists(pathmanager.GetStartupFile());
}

bool GAME::QueryLogData(DATALOG::log_entry_T * new_entry)
{
	for (vector< string >::const_iterator column = data_manager.GetLogColumnNames().begin(); column != data_manager.GetLogColumnNames().end(); ++column)
	{
		double value;
		bool found = true;

		if (*column == "Time")
		{
			value = clocktime;
		}
		else if (*column == "Velocity")
		{
			value = cars.front().GetSpeed();
		}
		else if (*column == "Sector")
		{
			value = cars.front().GetSector();
		}
		else if (*column == "Throttle")
		{
			value = carcontrols_local.second.GetInput(CARINPUT::THROTTLE);
		}
		else if (*column == "Brake")
		{
			value = carcontrols_local.second.GetInput(CARINPUT::BRAKE);
		}
		else if (*column == "Handbrake")
		{
			value = carcontrols_local.second.GetInput(CARINPUT::HANDBRAKE);
		}
		else if (*column == "Clutch")
		{
			value = carcontrols_local.second.GetInput(CARINPUT::CLUTCH);
		}
		else if (*column == "Steering")
		{
			value = carcontrols_local.second.GetInput(CARINPUT::STEER_RIGHT) - carcontrols_local.second.GetInput(CARINPUT::STEER_LEFT);
		}
		else
		{
			found = false;
		}

		if (found)
			new_entry->insert(std::make_pair(*column, value));
	}

	return true;
}

void GAME::UpdateDataManager(float dt)
{
	if (data_manager.IsEnabled())
	{
		//cout << "data manager is enabled" << endl;
		/// This pointer is a bit of a messy hack to support QueryLogData.
		DATALOG::log_entry_T * new_log_entry = NULL;
		if (data_manager.NeedsUpdate())
		{
			//cout << "data manager needs update" << endl;
			new_log_entry = new DATALOG::log_entry_T();
			bool query_log_data_success = QueryLogData(new_log_entry);
			//cout << "queried log data: " << new_log_entry << endl;
			assert(query_log_data_success);
			data_manager.SetNextLogEntry(new_log_entry);
			//cout << "set next log entry" << endl;
		}

		//cout << "updating data manager" << endl;
		data_manager.Update(dt);

		if (new_log_entry)
			delete new_log_entry;

		/// check for new events and process them
		METRICEVENT event;
		if (data_manager.PollEvents(event))
		{
			string event_name = event.GetName();
			string event_type = event.GetType();
			METRICEVENT::event_data_T event_config = event.GetConfig();
			assert(event_type != "");
			if (event_type == "DriverFeedbackMessage")
			{
				string message, name;
				float duration, fadein, fadeout;
				bool get_feedback_params = true;
				get_feedback_params &= event_config.GetParam("feedback", "message", message);
				get_feedback_params &= event_config.GetParam("feedback", "duration", duration);
				get_feedback_params &= event_config.GetParam("feedback", "fade-in", fadein);
				get_feedback_params &= event_config.GetParam("feedback", "fade-out", fadeout);
				assert (get_feedback_params);
				//cout << "Handling new driver feedback message " << event_name << ": dur " << duration << " fin " << fadein << " fout " << fadeout << endl;
				driverfeedback.SetNewFeedback(message, duration, fadein, fadeout);
			}
			else
			{
				cout << "Unrecognized metric event type " << event_type << endl;
				assert(false);
			}

			//cout << "event type: " << event.GetType() << ", data: " << event.GetData() << endl;
		}
	}
}<|MERGE_RESOLUTION|>--- conflicted
+++ resolved
@@ -824,16 +824,10 @@
 
 		if (advance)
 		{
-<<<<<<< HEAD
-		    // only count it if the car's current sector isn't -1
-		    // which is the default value when the car is loaded
+			// only count it if the car's current sector isn't -1
+			// which is the default value when the car is loaded
 		    //bool lap_counts = ;
 			timer.Lap(carid, i->GetSector(), nextsector, (i->GetSector() >= 0));
-=======
-			// only count it if the car's current sector isn't -1
-			// which is the default value when the car is loaded
-			timer.Lap(carid, i->GetSector(), nextsector, (i->GetSector() >= 0)); 
->>>>>>> f88af7cc
 			i->SetSector(nextsector);
 			if (i->GetSector() == 0)
 			{
@@ -845,33 +839,6 @@
 		//update how far the car is on the track
 		const BEZIER * curpatch = i->GetCurPatch(0); //find the patch under the front left wheel
 		if (!curpatch)
-<<<<<<< HEAD
-            curpatch = i->GetCurPatch(1); //try the other wheel
-        if (curpatch) //only update if car is on track
-        {
-            MATHVECTOR <float, 3> pos = i->GetCenterOfMassPosition();
-            MATHVECTOR <float, 3> back_left, back_right, front_left;
-
-            if (!track.IsReversed())
-            {
-                back_left = MATHVECTOR <float, 3> (curpatch->GetBL()[2], curpatch->GetBL()[0], curpatch->GetBL()[1]);
-                back_right = MATHVECTOR <float, 3> (curpatch->GetBR()[2], curpatch->GetBR()[0], curpatch->GetBR()[1]);
-                front_left = MATHVECTOR <float, 3> (curpatch->GetFL()[2], curpatch->GetFL()[0], curpatch->GetFL()[1]);
-            }
-            else
-            {
-                back_left = MATHVECTOR <float, 3> (curpatch->GetFL()[2], curpatch->GetFL()[0], curpatch->GetFL()[1]);
-                back_right = MATHVECTOR <float, 3> (curpatch->GetFR()[2], curpatch->GetFR()[0], curpatch->GetFR()[1]);
-                front_left = MATHVECTOR <float, 3> (curpatch->GetBL()[2], curpatch->GetBL()[0], curpatch->GetBL()[1]);
-            }
-
-            //float dist_from_back = (back_left - back_right).perp_distance (back_left, pos);
-
-            MATHVECTOR <float, 3> forwardvec = front_left - back_left;
-            MATHVECTOR <float, 3> relative_pos = pos - back_left;
-            float dist_from_back = 0;
-
-=======
 			curpatch = i->GetCurPatch(1); //try the other wheel
 		if (curpatch) //only update if car is on track
 		{
@@ -896,8 +863,7 @@
 			MATHVECTOR <float, 3> forwardvec = front_left - back_left;
 			MATHVECTOR <float, 3> relative_pos = pos - back_left;
 			float dist_from_back = 0;
-			
->>>>>>> f88af7cc
+
 			if (forwardvec.Magnitude() > 0.0001)
 				dist_from_back = relative_pos.dot(forwardvec.Normalize());
 
@@ -1675,14 +1641,10 @@
 	}
 	//cout << "After load car: " << carcontrols_local.first << endl;
 
-<<<<<<< HEAD
 	// setup data logging and metrics
 	data_manager.Init(pathmanager.GetDataSettingsFile(), pathmanager.GetDataLogPath());
 
-    race_laps = num_laps;
-=======
 	race_laps = num_laps;
->>>>>>> f88af7cc
 
 	//load AI cars
 	if (addopponents)
