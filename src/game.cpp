--- conflicted
+++ resolved
@@ -231,19 +231,11 @@
 void GAME::InitCoreSubsystems()
 {
 	pathmanager.Init(info_output, error_output);
-<<<<<<< HEAD
-	textures.Init(pathmanager.GetDataPath(), error_output);
-	models.Init(pathmanager.GetDataPath(), error_output);
-	sounds.Init(pathmanager.GetDataPath(), error_output);
-	settings.Load(pathmanager.GetSettingsFile());
-
-=======
 	textures.Init(pathmanager.GetDataPath(), pathmanager.GetSharedDataPath(), error_output);
 	models.Init(pathmanager.GetDataPath(), pathmanager.GetSharedDataPath(), error_output);
 	sounds.Init(pathmanager.GetDataPath(), pathmanager.GetSharedDataPath(), error_output);
 	settings.Load(pathmanager.GetSettingsFile(), error_output);
-	
->>>>>>> f78e4495
+
 	if (!LastStartWasSuccessful())
 	{
 		info_output << "The last VDrift startup was unsuccessful.\nSettings have been set to failsafe defaults.\nYour original VDrift.config file was backed up to VDrift.config.backup" << endl;
@@ -543,13 +535,8 @@
 	if (sound.Enabled())
 		sound.Pause(true); //stop the sound thread
 
-<<<<<<< HEAD
-	settings.Save(pathmanager.GetSettingsFile()); //save settings first incase later deinits cause crashes
-
-=======
 	settings.Save(pathmanager.GetSettingsFile(), error_output); //save settings first incase later deinits cause crashes
-	
->>>>>>> f78e4495
+
 	graphics.Deinit();
 }
 
@@ -1891,12 +1878,7 @@
 	cars.push_back(CAR());
 	CAR & car = cars.back();
 	bool loaddriver = true;
-<<<<<<< HEAD
-	std::string carpath = pathmanager.GetCarDir()+"/"+carname;
-
-=======
-	
->>>>>>> f78e4495
+
 	if (!car.LoadGraphics(
 		carconf, carpath, carname, partspath,
 		carcolor, carpaint, settings.GetTextureSize(), settings.GetAnisotropy(),
@@ -1907,13 +1889,8 @@
 		cars.pop_back();
 		return false;
 	}
-<<<<<<< HEAD
-
-	if(sound.Enabled())
-=======
-	
+
 	if(sound.Enabled() && !car.LoadSounds(carpath, carname, sound.GetDeviceInfo(), sounds, info_output, error_output))
->>>>>>> f78e4495
 	{
 		return false;
 	}
