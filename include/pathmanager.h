#ifndef _PATHMANAGER_H
#define _PATHMANAGER_H

#include <list>
#include <string>

class PATHMANAGER
{
public:
	std::string GetDataPath() const {return data_directory;}
	std::string GetSharedDataPath() const {return data_directory+"/carparts";}
	std::string GetStartupFile() const {return settings_path+"/startingup.txt";}
	std::string GetTrackRecordsPath() const {return settings_path+"/records"+profile_suffix;}
	std::string GetSettingsFile() const {return settings_path+"/VDrift.config"+profile_suffix;}
	std::string GetLogFile() const {return settings_path+"/log.txt";}
	std::string GetTrackPath() const {return data_directory+"/"+GetTrackDir();}
	std::string GetCarPath() const {return data_directory+"/"+GetCarDir();}
	std::string GetGUIMenuPath(const std::string & skinname) const {return data_directory+"/skins/"+skinname+"/menus";}
	std::string GetSkinPath() const {return data_directory+"/skins/";}
	std::string GetOptionsFile() const {return data_directory + "/settings/options.config";}
	std::string GetVideoModeFile() const {return data_directory + "/lists/videomodes";}
	std::string GetCarControlsFile() const {return settings_path+"/controls.config"+profile_suffix;}
	std::string GetDefaultCarControlsFile() const {return data_directory+"/settings/controls.config";}
	std::string GetReplayPath() const {return settings_path+"/replays";}
	std::string GetScreenshotPath() const {return settings_path+"/screenshots";}
	std::string GetStaticReflectionMap() const {return data_directory+"/textures/weather/cubereflection-nosun.png";}
	std::string GetStaticAmbientMap() const {return data_directory+"/textures/weather/cubelighting.png";}
	std::string GetShaderPath() const {return data_directory + "/shaders";}
	std::string GetDataSettingsFile() const {return settings_path+"/data.config"+profile_suffix;}

	std::string GetTrackDir() const {return "tracks";}
	std::string GetCarDir() const {return "cars";}
	std::string GetCarSharedDir() const {return "carparts";}
	std::string GetGUITextureDir(const std::string & skinname) const {return "skins/"+skinname+"/textures";}
	std::string GetGUILanguageDir(const std::string & skinname) const {return "skins/"+skinname+"/languages";}
	std::string GetFontDir(const std::string & skinname) const {return "/skins/"+skinname+"/fonts";}
	std::string GetGenericSoundDir() const {return "sounds";}
	std::string GetHUDTextureDir() const {return "textures/hud";}
	std::string GetEffectsTextureDir() const {return "textures/effects";}
	std::string GetTireSmokeTextureDir() const {return "textures/smoke";}
<<<<<<< HEAD
	std::string GetDataLogPath() const {return settings_path+"/datalog";}

=======
	
	std::string GetTemporaryFolder() const {return temporary_folder;}
	
>>>>>>> 032015e5
	bool FileExists(const std::string & filename) const;

	///<optionally filter for the given extension
	bool GetFileList(std::string folderpath, std::list <std::string> & outputfolderlist, std::string extension="") const;

	///<only call this before Init()
	void SetProfile(const std::string & value);

	void Init(std::ostream & info_output, std::ostream & error_output);

private:
	std::string home_directory;
	std::string settings_path;
	std::string data_directory;
	std::string profile_suffix;
	std::string temporary_folder;
};

#endif<|MERGE_RESOLUTION|>--- conflicted
+++ resolved
@@ -38,14 +38,10 @@
 	std::string GetHUDTextureDir() const {return "textures/hud";}
 	std::string GetEffectsTextureDir() const {return "textures/effects";}
 	std::string GetTireSmokeTextureDir() const {return "textures/smoke";}
-<<<<<<< HEAD
 	std::string GetDataLogPath() const {return settings_path+"/datalog";}
 
-=======
-	
 	std::string GetTemporaryFolder() const {return temporary_folder;}
 	
->>>>>>> 032015e5
 	bool FileExists(const std::string & filename) const;
 
 	///<optionally filter for the given extension
