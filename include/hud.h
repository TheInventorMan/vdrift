#ifndef _HUD_H
#define _HUD_H

#include "scenenode.h"
#include "font.h"
#include "texture.h"
#include "text_draw.h"

#include <ostream>
#include <cassert>
#include <string>
#include <list>
#include <sstream>
#include <algorithm>

class HUDBAR
{
	private:
		keyed_container <DRAWABLE>::handle draw;
		VERTEXARRAY verts;

	public:
		void Set(
			SCENENODE & parent,
			std::tr1::shared_ptr<TEXTURE> bartex,
			float x, float y, float w, float h,
			float opacity,
			bool flip)
		{
			draw = parent.GetDrawlist().twodim.insert(DRAWABLE());
			DRAWABLE & drawref = parent.GetDrawlist().twodim.get(draw);

			drawref.SetDiffuseMap(bartex);
			drawref.SetVertArray(&verts);
			drawref.SetCull(false, false);
			drawref.SetColor(1,1,1,opacity);
			drawref.SetDrawOrder(1);

			verts.SetTo2DButton(x, y, w, h, h*0.75, flip);
		}

		void SetVisible(SCENENODE & parent, bool newvis)
		{
			DRAWABLE & drawref = parent.GetDrawlist().twodim.get(draw);
			drawref.SetDrawEnable(newvis);
		}
};

class HUD
{
public:
	HUD() : debug_hud_info(false), racecomplete(false) {}

	bool Init(
		const std::string & texturepath,
		const std::string & texsize,
		TEXTUREMANAGER & textures, 
		FONT & lcdfont,
		FONT & sansfont,
		float displaywidth,
		float displayheight,
		bool debugon,
		std::ostream & error_output);

	void Hide()
	{
		SetVisible(false);
	}

	void Show()
	{
		SetVisible(true);
	}

	void Update(FONT & lcdfont, FONT & sansfont, float curlap, float lastlap, float bestlap, float stagingtimeleft, int curlapnum,
		int numlaps, int curplace, int numcars, float clutch, int newgear, int newrpm, int redrpm, int maxrpm,
		float meterspersecond,
		bool mph, const std::string & debug_string1, const std::string & debug_string2,
		const std::string & debug_string3, const std::string & debug_string4, float displaywidth,
		float displayheight, bool absenabled, bool absactive, bool tcsenabled, bool tcsactive,
		bool drifting, float driftscore, float thisdriftscore);

	void SetDebugVisibility(bool show)
	{
		SCENENODE & debugnoderef = hudroot.GetNode(debugnode);
		debugnoderef.SetChildVisibility(show);
	}
	
	SCENENODE & GetNode() {return hudroot;}
	
private:
	TEXTURE bartex;
	SCENENODE hudroot;
	std::list <HUDBAR> bars;

	TEXTURE progbartex;
	keyed_container <DRAWABLE>::handle rpmbar;
	keyed_container <DRAWABLE>::handle rpmredbar;
	VERTEXARRAY rpmbarverts;
	VERTEXARRAY rpmredbarverts;
	keyed_container <DRAWABLE>::handle rpmbox;
	VERTEXARRAY rpmboxverts;

	//variables for drawing the timer
	keyed_container <SCENENODE>::handle timernode;
	TEXTURE timerboxtex;
	keyed_container <DRAWABLE>::handle timerboxdraw;
	VERTEXARRAY timerboxverts;
	TEXT_DRAWABLE laptime_label;
	TEXT_DRAWABLE laptime;
	TEXT_DRAWABLE lastlaptime_label;
	TEXT_DRAWABLE lastlaptime;
	TEXT_DRAWABLE bestlaptime_label;
	TEXT_DRAWABLE bestlaptime;
	TEXT_DRAWABLE lapindicator;
	TEXT_DRAWABLE driftscoreindicator;
	TEXT_DRAWABLE placeindicator;
	TEXT_DRAWABLE raceprompt;

<<<<<<< HEAD
	//variable for the feedback message
	TEXT_DRAWABLE feedbackmessage;

	//variables for the abs/tcs display
=======
	// variables for abs/tcs/gas/n2o indicators
>>>>>>> f78e4495
	TEXT_DRAWABLE abs;
	TEXT_DRAWABLE tcs;
	TEXT_DRAWABLE gas;
	TEXT_DRAWABLE n2o;

	//debug info
	keyed_container <SCENENODE>::handle debugnode;
	TEXT_DRAW debugtext1;
	keyed_container <DRAWABLE>::handle debugtextdraw1;
	TEXT_DRAW debugtext2;
	keyed_container <DRAWABLE>::handle debugtextdraw2;
	TEXT_DRAW debugtext3;
	keyed_container <DRAWABLE>::handle debugtextdraw3;
	TEXT_DRAW debugtext4;
	keyed_container <DRAWABLE>::handle debugtextdraw4;

	TEXT_DRAW geartext;
	keyed_container <DRAWABLE>::handle geartextdraw;

	TEXT_DRAW mphtext;
	keyed_container <DRAWABLE>::handle mphtextdraw;

	bool debug_hud_info;

	bool racecomplete;

	void SetVisible(bool newvis)
	{
		hudroot.SetChildVisibility(newvis);
		SetDebugVisibility(newvis && debug_hud_info);
	}

	keyed_container <DRAWABLE>::handle SetupText(SCENENODE & parent, FONT & font, TEXT_DRAW & textdraw, const std::string & str, const float x, const float y, const float scalex, const float scaley, const float r, const float g, const float b, float zorder = 0)
	{
		keyed_container <DRAWABLE>::handle draw = parent.GetDrawlist().text.insert(DRAWABLE());
		DRAWABLE & drawref = parent.GetDrawlist().text.get(draw);
		textdraw.Set(drawref, font, str, x, y, scalex,scaley, r, g, b);
		drawref.SetDrawOrder(zorder);
		return draw;
	}

	void GetTimeString(float time, std::string & outtime) const
	{
		int min = (int) time / 60;
		float secs = time - min * 60;

		if (time != 0.0)
		{
			std::stringstream s;
			s << std::setfill('0');
			s << std::setw(2) << min << ":";
			s << std::fixed << std::setprecision(3) << std::setw(6) << secs;
			outtime = s.str();
		}
		else
		{
			outtime = "--:--.---";
		}
	}
<<<<<<< HEAD

public:
	HUD() : debug_hud_info(false), racecomplete(false) {}

	bool Init(
		const std::string & texturepath,
		const std::string & texsize,
		TEXTUREMANAGER & textures, 
		FONT & lcdfont,
		FONT & sansfont,
		float displaywidth,
		float displayheight,
		bool debugon,
		std::ostream & error_output);

	void Hide()
	{
		SetVisible(false);
	}

	void Show()
	{
		SetVisible(true);
	}

	void Update(FONT & lcdfont, FONT & sansfont, float curlap, float lastlap, float bestlap, float stagingtimeleft, int curlapnum,
		int numlaps, int curplace, int numcars, float clutch, int newgear, int newrpm, int redrpm, int maxrpm,
		float meterspersecond,
		bool mph, const std::string & debug_string1, const std::string & debug_string2,
		const std::string & debug_string3, const std::string & debug_string4, float displaywidth,
		float displayheight, bool absenabled, bool absactive, bool tcsenabled, bool tcsactive,
		bool drifting, float driftscore, float thisdriftscore,
		bool displayfeedback, const std::string & feedbackmessagetext, float feedbackmessagealpha);

	void SetDebugVisibility(bool show)
	{
		SCENENODE & debugnoderef = hudroot.GetNode(debugnode);
		debugnoderef.SetChildVisibility(show);
	}

	SCENENODE & GetNode() {return hudroot;}
=======
>>>>>>> f78e4495
};

#endif<|MERGE_RESOLUTION|>--- conflicted
+++ resolved
@@ -117,14 +117,10 @@
 	TEXT_DRAWABLE placeindicator;
 	TEXT_DRAWABLE raceprompt;
 
-<<<<<<< HEAD
 	//variable for the feedback message
 	TEXT_DRAWABLE feedbackmessage;
 
-	//variables for the abs/tcs display
-=======
 	// variables for abs/tcs/gas/n2o indicators
->>>>>>> f78e4495
 	TEXT_DRAWABLE abs;
 	TEXT_DRAWABLE tcs;
 	TEXT_DRAWABLE gas;
@@ -184,50 +180,6 @@
 			outtime = "--:--.---";
 		}
 	}
-<<<<<<< HEAD
-
-public:
-	HUD() : debug_hud_info(false), racecomplete(false) {}
-
-	bool Init(
-		const std::string & texturepath,
-		const std::string & texsize,
-		TEXTUREMANAGER & textures, 
-		FONT & lcdfont,
-		FONT & sansfont,
-		float displaywidth,
-		float displayheight,
-		bool debugon,
-		std::ostream & error_output);
-
-	void Hide()
-	{
-		SetVisible(false);
-	}
-
-	void Show()
-	{
-		SetVisible(true);
-	}
-
-	void Update(FONT & lcdfont, FONT & sansfont, float curlap, float lastlap, float bestlap, float stagingtimeleft, int curlapnum,
-		int numlaps, int curplace, int numcars, float clutch, int newgear, int newrpm, int redrpm, int maxrpm,
-		float meterspersecond,
-		bool mph, const std::string & debug_string1, const std::string & debug_string2,
-		const std::string & debug_string3, const std::string & debug_string4, float displaywidth,
-		float displayheight, bool absenabled, bool absactive, bool tcsenabled, bool tcsactive,
-		bool drifting, float driftscore, float thisdriftscore,
-		bool displayfeedback, const std::string & feedbackmessagetext, float feedbackmessagealpha);
-
-	void SetDebugVisibility(bool show)
-	{
-		SCENENODE & debugnoderef = hudroot.GetNode(debugnode);
-		debugnoderef.SetChildVisibility(show);
-	}
-
-	SCENENODE & GetNode() {return hudroot;}
-=======
->>>>>>> f78e4495
 };
 
 #endif