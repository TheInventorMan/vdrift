--- conflicted
+++ resolved
@@ -150,11 +150,7 @@
 	bool Init(
 		const std::string & texturepath,
 		const std::string & texsize,
-<<<<<<< HEAD
-		MANAGER<TEXTURE, TEXTUREINFO> & textures,
-=======
 		TEXTUREMANAGER & textures, 
->>>>>>> baddaa9d
 		FONT & lcdfont,
 		FONT & sansfont,
 		float displaywidth,
