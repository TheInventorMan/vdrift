#ifndef _CARDYNAMICS_H
#define _CARDYNAMICS_H

#include "rigidbody.h"
#include "carengine.h"
#include "carclutch.h"
#include "cartransmission.h"
#include "cardifferential.h"
#include "carfueltank.h"
#include "carsuspension.h"
#include "carwheel.h"
#include "cartire.h"
#include "carbrake.h"
#include "carwheelposition.h"
#include "caraerodynamicdevice.h"
#include "joeserialize.h"
#include "macros.h"
#include "collision_contact.h"
#include "BulletDynamics/Dynamics/btActionInterface.h"
#include "LinearMath/btDefaultMotionState.h"

#ifdef _MSC_VER
#include <memory>
#else
#include <tr1/memory>
#endif

class MODEL;
class CONFIG;
class COLLISION_WORLD;
class btMultiSphereShape;

class CARDYNAMICS : public btActionInterface
{
friend class PERFORMANCE_TESTING;
friend class joeserialize::Serializer;
public:
<<<<<<< HEAD
	typedef double T;

	CARDYNAMICS();

	bool Load(const CONFIG & c, std::ostream & error_output);

	void Init(
=======
	CARDYNAMICS();
	
	~CARDYNAMICS();
	
	bool Load(
		const CONFIG & cfg,
		const btVector3 & size,
		const btVector3 & center,
		const btVector3 & position,
		const btQuaternion & rotation,
>>>>>>> 032015e5
		COLLISION_WORLD & world,
		std::ostream & error_output);
	
	// bullet interface
	void updateAction(btCollisionWorld * collisionWorld, btScalar dt);
	void debugDraw(btIDebugDraw * debugDrawer);

	// graphics interpolated
	void Update();
	const btVector3 & GetPosition() const;
	const btQuaternion & GetOrientation() const;
	btVector3 GetEnginePosition() const;
	btVector3 GetWheelPosition(WHEEL_POSITION wp) const;
	btVector3 GetWheelPosition(WHEEL_POSITION wp, btScalar displacement_percent) const; // for debugging
	btQuaternion GetWheelOrientation(WHEEL_POSITION wp) const;
	btQuaternion GetUprightOrientation(WHEEL_POSITION wp) const;

	// collision world interface
	const COLLISION_CONTACT & GetWheelContact(WHEEL_POSITION wp) const;
	COLLISION_CONTACT & GetWheelContact(WHEEL_POSITION wp);

<<<<<<< HEAD
// chassis
	T GetMass() const;
	T GetSpeed() const;
	T GetLateralVelocity() const;
	MATHVECTOR <T, 3> GetVelocity() const;
	MATHVECTOR <T, 3> GetEnginePosition() const;
=======
	// body
	const btVector3 & GetWheelVelocity(WHEEL_POSITION wp) const;
	const btVector3 & GetCenterOfMassPosition() const;
	const btVector3 & GetVelocity() const;
	btScalar GetInvMass() const;
	btScalar GetSpeed() const;
>>>>>>> 032015e5

	// driveline control
	void StartEngine();
	void ShiftGear(int value);
	void SetThrottle(btScalar value);
	void SetClutch(btScalar value);
	void SetBrake(btScalar value);
	void SetHandBrake(btScalar value);
	void SetAutoClutch(bool value);
	void SetAutoShift(bool value);

	// first wheel velocity
<<<<<<< HEAD
	T GetSpeedMPS() const;

=======
	btScalar GetSpeedMPS() const;
	
>>>>>>> 032015e5
	// engine rpm
	btScalar GetTachoRPM() const;

	// driveline state access
	const CARENGINE & GetEngine() const {return engine;}
	const CARCLUTCH & GetClutch() const {return clutch;}
	const CARTRANSMISSION & GetTransmission() const {return transmission;}
	const CARBRAKE & GetBrake(WHEEL_POSITION pos) const {return brake[pos];}
	const CARWHEEL & GetWheel(WHEEL_POSITION pos) const {return wheel[pos];}
	const CARTIRE & GetTire(WHEEL_POSITION pos) const {return tire[pos];}

	// traction control
	void SetABS(const bool newabs);
	bool GetABSEnabled() const;
	bool GetABSActive() const;
	void SetTCS(const bool newtcs);
	bool GetTCSEnabled() const;
	bool GetTCSActive() const;

	// set body position
	void SetPosition(const btVector3 & pos);

	// move the car along z-axis until it is touching the ground
	void AlignWithGround();

	// rotate car back onto it's wheels after rollover
	void RolloverRecover();

	// set the steering angle to "value", where 1.0 is maximum right lock and -1.0 is maximum left lock.
	void SetSteering(const btScalar value);

	// get the maximum steering angle in degrees
<<<<<<< HEAD
	T GetMaxSteeringAngle() const;

	const CARTIRE <T> & GetTire(WHEEL_POSITION pos) const {return tire[pos];}

	const CARSUSPENSION <T> & GetSuspension(WHEEL_POSITION pos) const {return *suspension[pos];}

	MATHVECTOR <T, 3> GetTotalAero() const;

	T GetAerodynamicDownforceCoefficient() const;

	T GetAeordynamicDragCoefficient() const;

	MATHVECTOR <T, 3> GetLastBodyForce() const;

	T GetFeedback() const;

	//void UpdateTelemetry(T dt);
=======
	btScalar GetMaxSteeringAngle() const;
	
	const CARSUSPENSION & GetSuspension(WHEEL_POSITION pos) const {return *suspension[pos];}
	
	btScalar GetAerodynamicDownforceCoefficient() const;
	
	btScalar GetAeordynamicDragCoefficient() const;
	
	btVector3 GetTotalAero() const;
	
	btScalar GetFeedback() const;

	void UpdateTelemetry(btScalar dt);
>>>>>>> 032015e5

	// print debug info to the given ostream.  set p1, p2, etc if debug info part 1, and/or part 2, etc is desired
	void DebugPrint(std::ostream & out, bool p1, bool p2, bool p3, bool p4) const;

	bool Serialize(joeserialize::Serializer & s);

protected:
	// body state
	COLLISION_WORLD * world;
<<<<<<< HEAD
	btRigidBody * chassis;

	// interpolated chassis state
	MATHVECTOR <T, 3> chassisPosition;
	MATHVECTOR <T, 3> chassisCenterOfMass;
	QUATERNION <T> chassisRotation;

// driveline state
	CARFUELTANK <T> fuel_tank;
	CARENGINE <T> engine;
	CARCLUTCH <T> clutch;
	CARTRANSMISSION <T> transmission;
	CARDIFFERENTIAL <T> differential_front;
	CARDIFFERENTIAL <T> differential_rear;
	CARDIFFERENTIAL <T> differential_center;
	std::vector <CARBRAKE <T> > brake;
	std::vector <CARWHEEL <T> > wheel;
	std::vector <CARTIRE <T> > tire;

=======
	btMultiSphereShape * shape;
	btRigidBody * body;
	btDefaultMotionState motionState;	// common implementation to synchronize world transforms with offsets
	btVector3 center_of_mass;
	btTransform transform;				// last body transform
	
	// interpolated state
	btVector3 bodyPosition;
	btQuaternion bodyRotation;

	// driveline state
	CARENGINE engine;
	CARFUELTANK fuel_tank;
	CARCLUTCH clutch;
	CARTRANSMISSION transmission;
	CARDIFFERENTIAL differential_front;
	CARDIFFERENTIAL differential_rear;
	CARDIFFERENTIAL differential_center;
	btAlignedObjectArray<CARBRAKE> brake;
	btAlignedObjectArray<CARWHEEL> wheel;
	btAlignedObjectArray<CARTIRE> tire;
	
>>>>>>> 032015e5
	enum { NONE = 0, FWD = 1, RWD = 2, AWD = 3 } drive;
	btScalar driveshaft_rpm;
	btScalar tacho_rpm;

	bool autoclutch;
	bool autoshift;
	bool shifted;
	int shift_gear;
	btScalar last_auto_clutch;
	btScalar remaining_shift_time;

	// traction control state
	bool abs;
	bool tcs;
	std::vector <int> abs_active;
	std::vector <int> tcs_active;
<<<<<<< HEAD

// cardynamics state
	std::vector <MATHVECTOR <T, 3> > wheel_velocity;
	std::vector <MATHVECTOR <T, 3> > wheel_position;
	std::vector <QUATERNION <T> > wheel_orientation;
	std::vector <COLLISION_CONTACT> wheel_contact;
	std::vector <std::tr1::shared_ptr<CARSUSPENSION<T> > > suspension;

	std::vector <CARAERO <T> > aerodynamics;
	std::list <std::pair <T, MATHVECTOR <T, 3> > > mass_particles;
	//std::list <CARTELEMETRY> telemetry;

	T maxangle;
	T feedback;

	//< held so external classes can extract it for things such as applying physics to camera mounts
	MATHVECTOR <T, 3> lastbodyforce;


// chassis, cardynamics
	MATHVECTOR <T, 3> GetDownVector() const;

	// wrappers (to be removed)
	QUATERNION <T> Orientation() const;
	MATHVECTOR <T, 3> Position() const;

	MATHVECTOR <T, 3> LocalToWorld(const MATHVECTOR <T, 3> & local) const;

	void ApplyForce(const MATHVECTOR <T, 3> & force);

	void ApplyForce(const MATHVECTOR <T, 3> & force, const MATHVECTOR <T, 3> & offset);

	void ApplyTorque(const MATHVECTOR <T, 3> & torque);
=======
	
	// suspension
	btAlignedObjectArray<btVector3> wheel_velocity;
	btAlignedObjectArray<btVector3> wheel_position;
	btAlignedObjectArray<btQuaternion> wheel_orientation;
	btAlignedObjectArray<COLLISION_CONTACT> wheel_contact;
	std::vector<std::tr1::shared_ptr<CARSUSPENSION> > suspension;

	btAlignedObjectArray<CARAERO> aerodynamics;
	btAlignedObjectArray<std::pair<btScalar, btVector3> > mass_particles;
	std::list<CARTELEMETRY> telemetry;
	
	btScalar maxangle;
	btScalar feedback;

	btVector3 GetDownVector() const;
	
	btVector3 LocalToWorld(const btVector3 & local) const;
	
	btQuaternion LocalToWorld(const btQuaternion & local) const;
>>>>>>> 032015e5

	void UpdateWheelVelocity();

	void UpdateWheelTransform();

	// apply engine torque to body
	void ApplyEngineTorqueToBody();

	// add aerodynamic force / torque to force, torque
	void AddAerodynamics(btVector3 & force, btVector3 & torque);

	// update suspension, sets normal force
	void UpdateSuspension(btScalar normal_force[], btScalar dt);

	// apply tire friction to body
	void UpdateWheel(
		const int i,
		const btScalar dt,
		const btScalar normal_force,
		const btScalar drive_torque,
		const btQuaternion & wheel_space);

	// advance body(body, suspension, wheels) simulation by dt
	void UpdateBody(
		const btVector3 & ext_force,
		const btVector3 & ext_torque,
		const btScalar drive_torque[],
		const btScalar dt);

	// cardynamics
	void Tick(const btScalar dt);

	void UpdateWheelContacts();

	void InterpolateWheelContacts();

	void CalculateMass(
		btVector3 & center,
		btVector3 & inertia,
		btScalar & mass);

	// update engine, return wheel drive torque
	void UpdateDriveline(btScalar drive_torque[], btScalar dt);

	// calculate wheel drive torque
	void CalculateDriveTorque(btScalar drive_torque[], btScalar clutch_torque);

	// calculate driveshaft speed given wheel angular velocity
	btScalar CalculateDriveshaftSpeed();

	// calculate throttle, clutch, gear
	void UpdateTransmission(btScalar dt);

	bool WheelDriven(int i) const;
<<<<<<< HEAD

	T AutoClutch(T last_clutch, T dt) const;

	T ShiftAutoClutch() const;

	T ShiftAutoClutchThrottle(T throttle, T dt);

=======
	
	btScalar AutoClutch(btScalar last_clutch, btScalar dt) const;
	
	btScalar ShiftAutoClutch() const;
	
	btScalar ShiftAutoClutchThrottle(btScalar throttle, btScalar dt);
	
>>>>>>> 032015e5
	// calculate next gear based on engine rpm
	int NextGear() const;

	// calculate downshift point based on gear, engine rpm
	btScalar DownshiftRPM(int gear) const;

	// do traction control system calculations and modify the throttle position if necessary
	void DoTCS(int i);

	// do anti-lock brake system calculations and modify the brake force if necessary
	void DoABS(int i);

	// cardynamics initialization
	void GetCollisionBox(
		const btVector3 & bodySize,
		const btVector3 & bodyCenter,
		btVector3 & center,
		btVector3 & size);

	void Init(
		COLLISION_WORLD & world,
		const btVector3 & bodySize,
		const btVector3 & bodyCenter,
		const btVector3 & position,
		const btQuaternion & rotation);

	void AddMassParticle(const btScalar mass, const btVector3 & pos);
};

#endif<|MERGE_RESOLUTION|>--- conflicted
+++ resolved
@@ -35,17 +35,8 @@
 friend class PERFORMANCE_TESTING;
 friend class joeserialize::Serializer;
 public:
-<<<<<<< HEAD
-	typedef double T;
-
 	CARDYNAMICS();
 
-	bool Load(const CONFIG & c, std::ostream & error_output);
-
-	void Init(
-=======
-	CARDYNAMICS();
-	
 	~CARDYNAMICS();
 	
 	bool Load(
@@ -54,7 +45,6 @@
 		const btVector3 & center,
 		const btVector3 & position,
 		const btQuaternion & rotation,
->>>>>>> 032015e5
 		COLLISION_WORLD & world,
 		std::ostream & error_output);
 	
@@ -76,21 +66,13 @@
 	const COLLISION_CONTACT & GetWheelContact(WHEEL_POSITION wp) const;
 	COLLISION_CONTACT & GetWheelContact(WHEEL_POSITION wp);
 
-<<<<<<< HEAD
-// chassis
-	T GetMass() const;
-	T GetSpeed() const;
-	T GetLateralVelocity() const;
-	MATHVECTOR <T, 3> GetVelocity() const;
-	MATHVECTOR <T, 3> GetEnginePosition() const;
-=======
 	// body
 	const btVector3 & GetWheelVelocity(WHEEL_POSITION wp) const;
 	const btVector3 & GetCenterOfMassPosition() const;
 	const btVector3 & GetVelocity() const;
 	btScalar GetInvMass() const;
 	btScalar GetSpeed() const;
->>>>>>> 032015e5
+	btScalar GetLateralVelocity() const;
 
 	// driveline control
 	void StartEngine();
@@ -103,13 +85,8 @@
 	void SetAutoShift(bool value);
 
 	// first wheel velocity
-<<<<<<< HEAD
-	T GetSpeedMPS() const;
-
-=======
 	btScalar GetSpeedMPS() const;
-	
->>>>>>> 032015e5
+
 	// engine rpm
 	btScalar GetTachoRPM() const;
 
@@ -142,39 +119,19 @@
 	void SetSteering(const btScalar value);
 
 	// get the maximum steering angle in degrees
-<<<<<<< HEAD
-	T GetMaxSteeringAngle() const;
-
-	const CARTIRE <T> & GetTire(WHEEL_POSITION pos) const {return tire[pos];}
-
-	const CARSUSPENSION <T> & GetSuspension(WHEEL_POSITION pos) const {return *suspension[pos];}
-
-	MATHVECTOR <T, 3> GetTotalAero() const;
-
-	T GetAerodynamicDownforceCoefficient() const;
-
-	T GetAeordynamicDragCoefficient() const;
-
-	MATHVECTOR <T, 3> GetLastBodyForce() const;
-
-	T GetFeedback() const;
-
-	//void UpdateTelemetry(T dt);
-=======
 	btScalar GetMaxSteeringAngle() const;
-	
+
 	const CARSUSPENSION & GetSuspension(WHEEL_POSITION pos) const {return *suspension[pos];}
-	
+
 	btScalar GetAerodynamicDownforceCoefficient() const;
-	
+
 	btScalar GetAeordynamicDragCoefficient() const;
-	
+
 	btVector3 GetTotalAero() const;
 	
 	btScalar GetFeedback() const;
 
-	void UpdateTelemetry(btScalar dt);
->>>>>>> 032015e5
+	//void UpdateTelemetry(btScalar dt);
 
 	// print debug info to the given ostream.  set p1, p2, etc if debug info part 1, and/or part 2, etc is desired
 	void DebugPrint(std::ostream & out, bool p1, bool p2, bool p3, bool p4) const;
@@ -184,33 +141,12 @@
 protected:
 	// body state
 	COLLISION_WORLD * world;
-<<<<<<< HEAD
-	btRigidBody * chassis;
-
-	// interpolated chassis state
-	MATHVECTOR <T, 3> chassisPosition;
-	MATHVECTOR <T, 3> chassisCenterOfMass;
-	QUATERNION <T> chassisRotation;
-
-// driveline state
-	CARFUELTANK <T> fuel_tank;
-	CARENGINE <T> engine;
-	CARCLUTCH <T> clutch;
-	CARTRANSMISSION <T> transmission;
-	CARDIFFERENTIAL <T> differential_front;
-	CARDIFFERENTIAL <T> differential_rear;
-	CARDIFFERENTIAL <T> differential_center;
-	std::vector <CARBRAKE <T> > brake;
-	std::vector <CARWHEEL <T> > wheel;
-	std::vector <CARTIRE <T> > tire;
-
-=======
 	btMultiSphereShape * shape;
 	btRigidBody * body;
 	btDefaultMotionState motionState;	// common implementation to synchronize world transforms with offsets
 	btVector3 center_of_mass;
 	btTransform transform;				// last body transform
-	
+
 	// interpolated state
 	btVector3 bodyPosition;
 	btQuaternion bodyRotation;
@@ -226,8 +162,7 @@
 	btAlignedObjectArray<CARBRAKE> brake;
 	btAlignedObjectArray<CARWHEEL> wheel;
 	btAlignedObjectArray<CARTIRE> tire;
-	
->>>>>>> 032015e5
+
 	enum { NONE = 0, FWD = 1, RWD = 2, AWD = 3 } drive;
 	btScalar driveshaft_rpm;
 	btScalar tacho_rpm;
@@ -244,42 +179,7 @@
 	bool tcs;
 	std::vector <int> abs_active;
 	std::vector <int> tcs_active;
-<<<<<<< HEAD
-
-// cardynamics state
-	std::vector <MATHVECTOR <T, 3> > wheel_velocity;
-	std::vector <MATHVECTOR <T, 3> > wheel_position;
-	std::vector <QUATERNION <T> > wheel_orientation;
-	std::vector <COLLISION_CONTACT> wheel_contact;
-	std::vector <std::tr1::shared_ptr<CARSUSPENSION<T> > > suspension;
-
-	std::vector <CARAERO <T> > aerodynamics;
-	std::list <std::pair <T, MATHVECTOR <T, 3> > > mass_particles;
-	//std::list <CARTELEMETRY> telemetry;
-
-	T maxangle;
-	T feedback;
-
-	//< held so external classes can extract it for things such as applying physics to camera mounts
-	MATHVECTOR <T, 3> lastbodyforce;
-
-
-// chassis, cardynamics
-	MATHVECTOR <T, 3> GetDownVector() const;
-
-	// wrappers (to be removed)
-	QUATERNION <T> Orientation() const;
-	MATHVECTOR <T, 3> Position() const;
-
-	MATHVECTOR <T, 3> LocalToWorld(const MATHVECTOR <T, 3> & local) const;
-
-	void ApplyForce(const MATHVECTOR <T, 3> & force);
-
-	void ApplyForce(const MATHVECTOR <T, 3> & force, const MATHVECTOR <T, 3> & offset);
-
-	void ApplyTorque(const MATHVECTOR <T, 3> & torque);
-=======
-	
+
 	// suspension
 	btAlignedObjectArray<btVector3> wheel_velocity;
 	btAlignedObjectArray<btVector3> wheel_position;
@@ -289,17 +189,16 @@
 
 	btAlignedObjectArray<CARAERO> aerodynamics;
 	btAlignedObjectArray<std::pair<btScalar, btVector3> > mass_particles;
-	std::list<CARTELEMETRY> telemetry;
+	//std::list<CARTELEMETRY> telemetry;
 	
 	btScalar maxangle;
 	btScalar feedback;
 
 	btVector3 GetDownVector() const;
-	
+
 	btVector3 LocalToWorld(const btVector3 & local) const;
-	
+
 	btQuaternion LocalToWorld(const btQuaternion & local) const;
->>>>>>> 032015e5
 
 	void UpdateWheelVelocity();
 
@@ -354,23 +253,13 @@
 	void UpdateTransmission(btScalar dt);
 
 	bool WheelDriven(int i) const;
-<<<<<<< HEAD
-
-	T AutoClutch(T last_clutch, T dt) const;
-
-	T ShiftAutoClutch() const;
-
-	T ShiftAutoClutchThrottle(T throttle, T dt);
-
-=======
-	
+
 	btScalar AutoClutch(btScalar last_clutch, btScalar dt) const;
-	
+
 	btScalar ShiftAutoClutch() const;
-	
+
 	btScalar ShiftAutoClutchThrottle(btScalar throttle, btScalar dt);
-	
->>>>>>> 032015e5
+
 	// calculate next gear based on engine rpm
 	int NextGear() const;
 
